--- conflicted
+++ resolved
@@ -32,11 +32,6 @@
 	CodeInvalidSessionTimeout   codes.Code = 109
 	CodeNamespaceNotFound       codes.Code = 110
 	CodeNotificationsNotEnabled codes.Code = 111
-<<<<<<< HEAD
-	CodeFollowerAlreadyFenced   codes.Code = 113
-=======
-	CodeFollowerAlreadyPresent  codes.Code = 112
->>>>>>> 10a69921
 )
 
 var (
@@ -52,9 +47,4 @@
 	ErrorInvalidSessionTimeout   = status.Error(CodeInvalidSessionTimeout, "oxia: invalid session timeout")
 	ErrorNamespaceNotFound       = status.Error(CodeNamespaceNotFound, "oxia: namespace not found")
 	ErrorNotificationsNotEnabled = status.Error(CodeNotificationsNotEnabled, "oxia: notifications not enabled on namespace")
-<<<<<<< HEAD
-	ErrorFollowerAlreadyFenced   = status.Error(CodeFollowerAlreadyFenced, "oxia: follower is already fenced")
-=======
-	ErrorFollowerAlreadyPresent  = status.Error(CodeFollowerAlreadyPresent, "oxia: follower is already present")
->>>>>>> 10a69921
 )