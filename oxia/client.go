--- conflicted
+++ resolved
@@ -44,19 +44,11 @@
 type SyncClient interface {
 	io.Closer
 
-<<<<<<< HEAD
-	Put(ctx context.Context, key string, payload []byte, expectedVersion *int64) (Stat, error)
-	Delete(ctx context.Context, key string, expectedVersion *int64) error
+	Put(ctx context.Context, key string, payload []byte, options ...PutOption) (Stat, error)
+	Delete(ctx context.Context, key string, options ...DeleteOption) error
 	DeleteRange(ctx context.Context, minKeyInclusive string, maxKeyExclusive string) error
 	Get(ctx context.Context, key string) ([]byte, Stat, error)
 	List(ctx context.Context, minKeyInclusive string, maxKeyExclusive string) ([]string, error)
-=======
-	Put(key string, payload []byte, options ...PutOption) (Stat, error)
-	Delete(key string, options ...DeleteOption) error
-	DeleteRange(minKeyInclusive string, maxKeyExclusive string) error
-	Get(key string) ([]byte, Stat, error)
-	List(minKeyInclusive string, maxKeyExclusive string) ([]string, error)
->>>>>>> 5d8ddf98
 
 	GetNotifications() (Notifications, error)
 }
