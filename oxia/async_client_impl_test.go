// Copyright 2023 StreamNative, Inc.
//
// Licensed under the Apache License, Version 2.0 (the "License");
// you may not use this file except in compliance with the License.
// You may obtain a copy of the License at
//
//     http://www.apache.org/licenses/LICENSE-2.0
//
// Unless required by applicable law or agreed to in writing, software
// distributed under the License is distributed on an "AS IS" BASIS,
// WITHOUT WARRANTIES OR CONDITIONS OF ANY KIND, either express or implied.
// See the License for the specific language governing permissions and
// limitations under the License.

package oxia

import (
	"context"
	"fmt"
	"github.com/pkg/errors"
	"github.com/rs/zerolog/log"
	"github.com/stretchr/testify/assert"
	"oxia/common"
	"oxia/server"
	"testing"
	"time"
)

func init() {
	common.ConfigureLogger()
}

func TestAsyncClientImpl(t *testing.T) {
	server, err := server.NewStandalone(server.NewTestConfig())
	assert.NoError(t, err)

	serviceAddress := fmt.Sprintf("localhost:%d", server.RpcPort())
	client, err := NewAsyncClient(serviceAddress, WithBatchLinger(0))
	assert.NoError(t, err)

	putResult := <-client.Put("/a", []byte{0}, ExpectedVersion(VersionNotExists))
	assert.EqualValues(t, 0, putResult.Stat.Version)

	getResult := <-client.Get("/a")
	assert.Equal(t, GetResult{
		Payload: []byte{0},
		Stat:    putResult.Stat,
	}, getResult)

	putResult = <-client.Put("/c", []byte{0}, ExpectedVersion(VersionNotExists))
	assert.EqualValues(t, 0, putResult.Stat.Version)

	putResult = <-client.Put("/c", []byte{1}, ExpectedVersion(0))
	assert.EqualValues(t, 1, putResult.Stat.Version)

	getRangeResult := <-client.List("/a", "/d")
	assert.Equal(t, ListResult{
		Keys: []string{"/a", "/c"},
	}, getRangeResult)

	deleteErr := <-client.Delete("/a", ExpectedVersion(0))
	assert.NoError(t, deleteErr)

	getResult = <-client.Get("/a")
	assert.Equal(t, GetResult{
		Err: ErrorKeyNotFound,
	}, getResult)

	deleteRangeResult := <-client.DeleteRange("/c", "/d")
	assert.NoError(t, deleteRangeResult)

	getResult = <-client.Get("/d")
	assert.Equal(t, GetResult{
		Err: ErrorKeyNotFound,
	}, getResult)

	err = client.Close()
	assert.NoError(t, err)

	err = server.Close()
	assert.NoError(t, err)
}

func TestSyncClientImpl_Notifications(t *testing.T) {
	server, err := server.NewStandalone(server.NewTestConfig())
	assert.NoError(t, err)

	serviceAddress := fmt.Sprintf("localhost:%d", server.RpcPort())
	client, err := NewSyncClient(serviceAddress, WithBatchLinger(0))
	assert.NoError(t, err)

	notifications, err := client.GetNotifications()
	assert.NoError(t, err)

<<<<<<< HEAD
	ctx := context.Background()

	s1, _ := client.Put(ctx, "/a", []byte("0"), nil)
=======
	s1, _ := client.Put("/a", []byte("0"))
>>>>>>> 5d8ddf98

	n := <-notifications.Ch()
	assert.Equal(t, KeyCreated, n.Type)
	assert.Equal(t, "/a", n.Key)
	assert.Equal(t, s1.Version, n.Version)

<<<<<<< HEAD
	s2, _ := client.Put(ctx, "/a", []byte("1"), nil)
=======
	s2, _ := client.Put("/a", []byte("1"))
>>>>>>> 5d8ddf98

	n = <-notifications.Ch()
	assert.Equal(t, KeyModified, n.Type)
	assert.Equal(t, "/a", n.Key)
	assert.Equal(t, s2.Version, n.Version)

<<<<<<< HEAD
	s3, _ := client.Put(ctx, "/b", []byte("0"), nil)
	assert.NoError(t, client.Delete(ctx, "/a", nil))
=======
	s3, _ := client.Put("/b", []byte("0"))
	assert.NoError(t, client.Delete("/a"))
>>>>>>> 5d8ddf98

	n = <-notifications.Ch()
	assert.Equal(t, KeyCreated, n.Type)
	assert.Equal(t, "/b", n.Key)
	assert.Equal(t, s3.Version, n.Version)

	n = <-notifications.Ch()
	assert.Equal(t, KeyDeleted, n.Type)
	assert.Equal(t, "/a", n.Key)
	assert.EqualValues(t, -1, n.Version)

	// Create a 2nd notifications channel
	// This will only receive new updates
	notifications2, err := client.GetNotifications()
	assert.NoError(t, err)

	select {
	case <-notifications2.Ch():
		assert.Fail(t, "shouldn't have received any notifications")
	case <-time.After(100 * time.Millisecond):
		// Ok, we expect it to time out
	}

<<<<<<< HEAD
	s4, _ := client.Put(ctx, "/x", []byte("1"), nil)
=======
	s4, _ := client.Put("/x", []byte("1"))
>>>>>>> 5d8ddf98

	n = <-notifications.Ch()
	assert.Equal(t, KeyCreated, n.Type)
	assert.Equal(t, "/x", n.Key)
	assert.Equal(t, s4.Version, n.Version)

	n = <-notifications2.Ch()
	assert.Equal(t, KeyCreated, n.Type)
	assert.Equal(t, "/x", n.Key)
	assert.Equal(t, s4.Version, n.Version)

	////

	assert.NoError(t, client.Close())

	// Channels should be closed after the client is closed
	select {
	case <-notifications.Ch():
		// Ok

	case <-time.After(1 * time.Second):
		assert.Fail(t, "should have been closed")
	}

	select {
	case <-notifications2.Ch():
		// Ok

	case <-time.After(1 * time.Second):
		assert.Fail(t, "should have been closed")
	}

	assert.NoError(t, server.Close())
}

func TestAsyncClientImpl_NotificationsClose(t *testing.T) {
	server, err := server.NewStandalone(server.NewTestConfig())
	assert.NoError(t, err)

	serviceAddress := fmt.Sprintf("localhost:%d", server.RpcPort())
	client, err := NewSyncClient(serviceAddress, WithBatchLinger(0))
	assert.NoError(t, err)

	notifications, err := client.GetNotifications()
	assert.NoError(t, err)

	assert.NoError(t, notifications.Close())

	select {
	case n := <-notifications.Ch():
		assert.Nil(t, n)

	case <-time.After(1 * time.Second):
		assert.Fail(t, "Shouldn't have timed out")
	}

	assert.NoError(t, client.Close())
	assert.NoError(t, server.Close())
}

func TestAsyncClientImpl_Sessions(t *testing.T) {
	server, err := server.NewStandalone(server.NewTestConfig())
	assert.NoError(t, err)

	serviceAddress := fmt.Sprintf("localhost:%d", server.RpcPort())
	client, err := NewAsyncClient(serviceAddress, WithBatchLinger(0), WithSessionTimeout(5*time.Second))
	assert.NoError(t, err)

	putCh := client.Put("/x", []byte("x"), Ephemeral)
	select {
	case res := <-putCh:
		assert.NotNil(t, res)
		assert.NoError(t, res.Err)
		assert.EqualValues(t, 0, res.Stat.Version)

	case <-time.After(1 * time.Second):
		assert.Fail(t, "Shouldn't have timed out")
	}
	getCh := client.Get("/x")
	select {
	case res := <-getCh:
		assert.NotNil(t, res)
		assert.NoError(t, res.Err)
		assert.EqualValues(t, 0, res.Stat.Version)

	case <-time.After(1 * time.Second):
		assert.Fail(t, "Shouldn't have timed out")
	}
	assert.NoError(t, client.Close())
	log.Debug().Msg("First client closed")

	client, err = NewAsyncClient(serviceAddress, WithBatchLinger(0))
	assert.NoError(t, err)
	assert.Eventually(t, func() bool {
		getCh = client.Get("/x")
		select {
		case res := <-getCh:
			assert.NotNil(t, res)
			log.Debug().Interface("res", res).Msg("Get resulted in")
			return errors.Is(res.Err, ErrorKeyNotFound)

		case <-time.After(1 * time.Second):
			assert.Fail(t, "Shouldn't have timed out")
			return false
		}

	}, 8*time.Second, 500*time.Millisecond)

	assert.NoError(t, client.Close())
	assert.NoError(t, server.Close())

}<|MERGE_RESOLUTION|>--- conflicted
+++ resolved
@@ -92,37 +92,24 @@
 	notifications, err := client.GetNotifications()
 	assert.NoError(t, err)
 
-<<<<<<< HEAD
 	ctx := context.Background()
 
 	s1, _ := client.Put(ctx, "/a", []byte("0"), nil)
-=======
-	s1, _ := client.Put("/a", []byte("0"))
->>>>>>> 5d8ddf98
 
 	n := <-notifications.Ch()
 	assert.Equal(t, KeyCreated, n.Type)
 	assert.Equal(t, "/a", n.Key)
 	assert.Equal(t, s1.Version, n.Version)
 
-<<<<<<< HEAD
 	s2, _ := client.Put(ctx, "/a", []byte("1"), nil)
-=======
-	s2, _ := client.Put("/a", []byte("1"))
->>>>>>> 5d8ddf98
 
 	n = <-notifications.Ch()
 	assert.Equal(t, KeyModified, n.Type)
 	assert.Equal(t, "/a", n.Key)
 	assert.Equal(t, s2.Version, n.Version)
 
-<<<<<<< HEAD
 	s3, _ := client.Put(ctx, "/b", []byte("0"), nil)
 	assert.NoError(t, client.Delete(ctx, "/a", nil))
-=======
-	s3, _ := client.Put("/b", []byte("0"))
-	assert.NoError(t, client.Delete("/a"))
->>>>>>> 5d8ddf98
 
 	n = <-notifications.Ch()
 	assert.Equal(t, KeyCreated, n.Type)
@@ -146,11 +133,7 @@
 		// Ok, we expect it to time out
 	}
 
-<<<<<<< HEAD
 	s4, _ := client.Put(ctx, "/x", []byte("1"), nil)
-=======
-	s4, _ := client.Put("/x", []byte("1"))
->>>>>>> 5d8ddf98
 
 	n = <-notifications.Ch()
 	assert.Equal(t, KeyCreated, n.Type)
