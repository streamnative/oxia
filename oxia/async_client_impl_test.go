--- conflicted
+++ resolved
@@ -23,18 +23,9 @@
 	server, err := standalone.NewStandaloneRpcServer("localhost:0", "localhost", 1, walFactory, kvFactory)
 	assert.NoError(t, err)
 
-<<<<<<< HEAD
-	serviceAddress := fmt.Sprintf("localhost:%d", server.Container.Port())
+	serviceAddress := fmt.Sprintf("localhost:%d", server.Port())
 	client, err := NewAsyncClient(serviceAddress, WithBatchLinger(0))
 	assert.NoError(t, err)
-=======
-	serviceAddress := fmt.Sprintf("localhost:%d", server.Port())
-	options, err := NewClientOptions(serviceAddress, WithBatchLinger(0))
-	if err != nil {
-		assert.Fail(t, err.Error())
-	}
-	client := NewAsyncClient(options)
->>>>>>> 30b546d0
 
 	putResult := <-client.Put("/a", []byte{0}, &VersionNotExists)
 	assert.Equal(t, versionZero, putResult.Stat.Version)
