--- conflicted
+++ resolved
@@ -79,11 +79,7 @@
 			CreatedTimestamp:  1,
 			ModifiedTimestamp: 1,
 		}, nil},
-<<<<<<< HEAD
-		{ptr(1), Version{}, ErrorBadVersion},
-=======
-		{ptr(1), Stat{}, ErrorUnexpectedVersion},
->>>>>>> 2ce7db59
+		{ptr(1), Version{}, ErrorUnexpectedVersion},
 	}
 	runTests(items, func(client AsyncClient, item putItem) {
 		c := client.Put(key, payload1, item.versionId)
@@ -101,15 +97,9 @@
 			CreatedTimestamp:  1,
 			ModifiedTimestamp: 2,
 		}, nil},
-<<<<<<< HEAD
-		{ptr(VersionNotExists), Version{}, ErrorBadVersion},
+		{ptr(VersionNotExists), Version{}, ErrorUnexpectedVersion},
 		{ptr(1), Version{
 			VersionId:         2,
-=======
-		{ptr(VersionNotExists), Stat{}, ErrorUnexpectedVersion},
-		{ptr(1), Stat{
-			Version:           2,
->>>>>>> 2ce7db59
 			CreatedTimestamp:  1,
 			ModifiedTimestamp: 2,
 		}, nil},
