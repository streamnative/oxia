// Copyright 2023 StreamNative, Inc.
//
// Licensed under the Apache License, Version 2.0 (the "License");
// you may not use this file except in compliance with the License.
// You may obtain a copy of the License at
//
//     http://www.apache.org/licenses/LICENSE-2.0
//
// Unless required by applicable law or agreed to in writing, software
// distributed under the License is distributed on an "AS IS" BASIS,
// WITHOUT WARRANTIES OR CONDITIONS OF ANY KIND, either express or implied.
// See the License for the specific language governing permissions and
// limitations under the License.

package main

import (
	"context"
	"encoding/json"
	"fmt"
	"github.com/pkg/errors"
	"github.com/rs/zerolog/log"
	"google.golang.org/grpc"
	"google.golang.org/grpc/metadata"
	pb "google.golang.org/protobuf/proto"
	"os"
	"oxia/common/container"
	"oxia/proto"
	"sync"
)

const (
	oxiaCoordination   = "replication.OxiaCoordination"
	oxiaLogReplication = "replication.OxiaLogReplication"
	oxiaClient         = "io.streamnative.oxia.proto.OxiaClient"
)

type maelstromGrpcProvider struct {
	sync.Mutex
	services map[string]any

<<<<<<< HEAD
	addEntriesStreams map[string]*maelstromReplicateServerStream
=======
	replicateStreams map[string]*maelstromReplicateServerStream
>>>>>>> ff6ad3d6
}

func newMaelstromGrpcProvider() *maelstromGrpcProvider {
	return &maelstromGrpcProvider{
<<<<<<< HEAD
		services:          make(map[string]any),
		addEntriesStreams: make(map[string]*maelstromReplicateServerStream),
=======
		services:         make(map[string]any),
		replicateStreams: make(map[string]*maelstromReplicateServerStream),
>>>>>>> ff6ad3d6
	}
}

func (m *maelstromGrpcProvider) StartGrpcServer(name, bindAddress string, registerFunc func(grpc.ServiceRegistrar)) (container.GrpcServer, error) {
	log.Info().
		Str("name", name).
		Msg("Start Grpc server")

	registerFunc(m)
	return &maelstromGrpcServer{}, nil
}

func (m *maelstromGrpcProvider) RegisterService(desc *grpc.ServiceDesc, impl any) {
	log.Info().
		Str("service-name", desc.ServiceName).
		Msg("RegisterService")
	m.services[desc.ServiceName] = impl
}

func (m *maelstromGrpcProvider) HandleOxiaRequest(msgType MsgType, msg *Message[OxiaMessage], message pb.Message) {
	switch msgType {
	case MsgTypeFenceRequest:
<<<<<<< HEAD
		if fr, err := m.getService(oxiaControl).(proto.OxiaCoordinationServer).Fence(context.Background(), message.(*proto.FenceRequest)); err != nil {
=======
		if fr, err := m.getService(oxiaCoordination).(proto.OxiaCoordinationServer).Fence(context.Background(), message.(*proto.FenceRequest)); err != nil {
>>>>>>> ff6ad3d6
			sendError(msg.Body.MsgId, msg.Src, err)
		} else {
			m.sendResponse(msg, MsgTypeFenceResponse, fr)
		}

	case MsgTypeBecomeLeaderRequest:
<<<<<<< HEAD
		if blr, err := m.getService(oxiaControl).(proto.OxiaCoordinationServer).BecomeLeader(context.Background(), message.(*proto.BecomeLeaderRequest)); err != nil {
=======
		if blr, err := m.getService(oxiaCoordination).(proto.OxiaCoordinationServer).BecomeLeader(context.Background(), message.(*proto.BecomeLeaderRequest)); err != nil {
>>>>>>> ff6ad3d6
			sendError(msg.Body.MsgId, msg.Src, err)
		} else {
			m.sendResponse(msg, MsgTypeBecomeLeaderResponse, blr)
		}

	case MsgTypeTruncateRequest:
		if tr, err := m.getService(oxiaLogReplication).(proto.OxiaLogReplicationServer).Truncate(context.Background(), message.(*proto.TruncateRequest)); err != nil {
			sendError(msg.Body.MsgId, msg.Src, err)
		} else {
			m.sendResponse(msg, MsgTypeTruncateResponse, tr)
		}

	case MsgTypeGetStatusRequest:
<<<<<<< HEAD
		if gsr, err := m.getService(oxiaControl).(proto.OxiaCoordinationServer).GetStatus(context.Background(), message.(*proto.GetStatusRequest)); err != nil {
=======
		if gsr, err := m.getService(oxiaCoordination).(proto.OxiaCoordinationServer).GetStatus(context.Background(), message.(*proto.GetStatusRequest)); err != nil {
>>>>>>> ff6ad3d6
			sendError(msg.Body.MsgId, msg.Src, err)
		} else {
			m.sendResponse(msg, MsgTypeGetStatusResponse, gsr)
		}

	case MsgTypeHealthCheck:
		m.sendResponse(msg, MsgTypeHealthCheckOk, &proto.BecomeLeaderResponse{})
	}
}

func (m *maelstromGrpcProvider) HandleOxiaStreamRequest(msgType MsgType, msg *Message[OxiaStreamMessage], message pb.Message) {
	log.Info().Interface("msg-type", msgType).Msg("HandleOxiaStreamRequest")
	switch msgType {
	case MsgTypeAppend:
		key := fmt.Sprintf("%s-%d", msg.Src, msg.Body.StreamId)

		m.Lock()
		stream, alreadyCreated := m.replicateStreams[key]
		if !alreadyCreated {
			stream = newMaelstromReplicateServerStream(msg)
<<<<<<< HEAD
			m.addEntriesStreams[key] = stream
=======
			m.replicateStreams[key] = stream
>>>>>>> ff6ad3d6

			go func() {
				err := m.getService(oxiaLogReplication).(proto.OxiaLogReplicationServer).Replicate(stream)
				if err != nil {
					log.Warn().Err(err).Msg("failed to call replicate")
				}
			}()
		}
		m.Unlock()

		stream.requests <- message.(*proto.Append)
	}
}

func (m *maelstromGrpcProvider) HandleClientRequest(msgType MsgType, msg any) {
	switch msgType {
	case MsgTypeWrite:
		w := msg.(*Message[Write])
		if res, err := m.getService(oxiaClient).(proto.OxiaClientServer).Write(context.Background(), &proto.WriteRequest{
			ShardId: pb.Uint32(0),
			Puts: []*proto.PutRequest{{
				Key:             fmt.Sprintf("%d", w.Body.Key),
				Payload:         []byte(fmt.Sprintf("%d", w.Body.Value)),
				ExpectedVersion: nil,
			}},
		}); err != nil {
			sendError(w.Body.MsgId, w.Src, err)
		} else if res.Puts[0].Status != proto.Status_OK {
			sendError(w.Body.MsgId, w.Src, errors.Errorf("Failed to perform write op: %#v", res.Puts[0].Status))
		} else {
			// Ok
			b, _ := json.Marshal(&Message[BaseMessageBody]{
				Src:  thisNode,
				Dest: w.Src,
				Body: BaseMessageBody{
					Type:      MsgTypeWriteOk,
					InReplyTo: &w.Body.MsgId,
				},
			})

			fmt.Fprintln(os.Stdout, string(b))
		}

	case MsgTypeRead:
		r := msg.(*Message[Read])
		if res, err := m.getService(oxiaClient).(proto.OxiaClientServer).Read(context.Background(), &proto.ReadRequest{
			ShardId: pb.Uint32(0),
			Gets: []*proto.GetRequest{{
				Key:            fmt.Sprintf("%d", r.Body.Key),
				IncludePayload: true,
			}},
		}); err != nil {
			sendError(r.Body.MsgId, r.Src, err)
		} else if res.Gets[0].Status == proto.Status_KEY_NOT_FOUND {
			sendErrorWithCode(r.Body.MsgId, r.Src, 20, "key-does-not-exist")
		} else if res.Gets[0].Status != proto.Status_OK {
			sendError(r.Body.MsgId, r.Src, errors.Errorf("Failed to perform write op: %#v", res.Gets[0].Status))
		} else {
			// Ok
			var value int64
			_, _ = fmt.Sscanf(string(res.Gets[0].Payload), "%d", &value)
			b, _ := json.Marshal(&Message[ReadResponse]{
				Src:  thisNode,
				Dest: r.Src,
				Body: ReadResponse{
					BaseMessageBody: BaseMessageBody{
						Type:      MsgTypeReadOk,
						InReplyTo: &r.Body.MsgId,
					},
					Value: value,
				},
			})

			fmt.Fprintln(os.Stdout, string(b))
		}

	case MsgTypeCas:
		c := msg.(*Message[Cas])

		res, err := m.getService(oxiaClient).(proto.OxiaClientServer).Read(context.Background(), &proto.ReadRequest{
			ShardId: pb.Uint32(0),
			Gets: []*proto.GetRequest{{
				Key:            fmt.Sprintf("%d", c.Body.Key),
				IncludePayload: true,
			}},
		})
		if err != nil {
			sendError(c.Body.MsgId, c.Src, err)
			return
		} else if res.Gets[0].Status == proto.Status_KEY_NOT_FOUND {
			sendErrorWithCode(c.Body.MsgId, c.Src, 20, "key-does-not-exist")
			return
		} else if res.Gets[0].Status != proto.Status_OK {
			sendError(c.Body.MsgId, c.Src, errors.Errorf("Failed to perform write op: %#v", res.Gets[0].Status))
			return
		}

		// Check the existing value
		var existingValue int64
		_, _ = fmt.Sscanf(string(res.Gets[0].Payload), "%d", &existingValue)
		if existingValue != c.Body.From {
			sendErrorWithCode(c.Body.MsgId, c.Src, 22, "precondition-failed")
			return
		}

		// Write it back with conditional write
		if writeRes, err := m.getService(oxiaClient).(proto.OxiaClientServer).Write(context.Background(), &proto.WriteRequest{
			ShardId: pb.Uint32(0),
			Puts: []*proto.PutRequest{{
				Key:             fmt.Sprintf("%d", c.Body.Key),
				Payload:         []byte(fmt.Sprintf("%d", c.Body.To)),
				ExpectedVersion: pb.Int64(res.Gets[0].Stat.Version),
			}},
		}); err != nil {
			sendError(c.Body.MsgId, c.Src, err)
		} else if writeRes.Puts[0].Status != proto.Status_OK {
			sendError(c.Body.MsgId, c.Src, errors.Errorf("Failed to perform write op: %#v", writeRes.Puts[0].Status))
		} else {
			// Ok
			b, _ := json.Marshal(&Message[BaseMessageBody]{
				Src:  thisNode,
				Dest: c.Src,
				Body: BaseMessageBody{
					Type:      MsgTypeCasOk,
					InReplyTo: &c.Body.MsgId,
				},
			})

			fmt.Fprintln(os.Stdout, string(b))
		}

	default:
		log.Fatal().Interface("msg-type", msgType).Msg("Unexpected request")
	}
}

func (m *maelstromGrpcProvider) sendResponse(req *Message[OxiaMessage], msgType MsgType, response pb.Message) {
	b, err := json.Marshal(&Message[OxiaMessage]{
		Src:  thisNode,
		Dest: req.Src,
		Body: OxiaMessage{
			BaseMessageBody: BaseMessageBody{
				Type:      msgType,
				MsgId:     msgIdGenerator.Add(1),
				InReplyTo: &req.Body.MsgId,
			},
			OxiaMsg: toJson(response),
		},
	})
	if err != nil {
		panic("failed to serialize json")
	}

	fmt.Fprintln(os.Stdout, string(b))
}

func (m *maelstromGrpcProvider) getService(name string) any {
	r, ok := m.services[name]
	if !ok {
		log.Fatal().Str("service", name).Msg("Service not found")
	}

	return r
}

type maelstromGrpcServer struct {
}

func (m *maelstromGrpcServer) Close() error {
	return nil
}

func (m *maelstromGrpcServer) Port() int {
	return 0
}

////////////////////////////////////////////////////////////////////////////////////////////////////////////////////////

type maelstromReplicateServerStream struct {
	BaseStream

	requests chan *proto.Append
	streamId int64
	client   string
}

func (m *maelstromReplicateServerStream) SetHeader(md metadata.MD) error {
	panic("implement me")
}

func (m *maelstromReplicateServerStream) Send(response *proto.Ack) error {
	b, _ := json.Marshal(&Message[OxiaStreamMessage]{
		Src:  thisNode,
		Dest: m.client,
		Body: OxiaStreamMessage{
			BaseMessageBody: BaseMessageBody{
				Type:  MsgTypeAck,
				MsgId: msgIdGenerator.Add(1),
			},
			OxiaMsg:  toJson(response),
			StreamId: m.streamId,
		},
	})

	fmt.Fprintln(os.Stdout, string(b))
	return nil
}

func (m *maelstromReplicateServerStream) Recv() (*proto.Append, error) {
	return <-m.requests, nil
}

func (m *maelstromReplicateServerStream) Context() context.Context {
	md := metadata.New(map[string]string{"shard-id": "0"})
	return metadata.NewIncomingContext(context.Background(), md)
}

func newMaelstromReplicateServerStream(msg *Message[OxiaStreamMessage]) *maelstromReplicateServerStream {
	return &maelstromReplicateServerStream{
		client:   msg.Src,
		streamId: msg.Body.StreamId,
		requests: make(chan *proto.Append),
	}
}<|MERGE_RESOLUTION|>--- conflicted
+++ resolved
@@ -39,22 +39,13 @@
 	sync.Mutex
 	services map[string]any
 
-<<<<<<< HEAD
-	addEntriesStreams map[string]*maelstromReplicateServerStream
-=======
 	replicateStreams map[string]*maelstromReplicateServerStream
->>>>>>> ff6ad3d6
 }
 
 func newMaelstromGrpcProvider() *maelstromGrpcProvider {
 	return &maelstromGrpcProvider{
-<<<<<<< HEAD
-		services:          make(map[string]any),
-		addEntriesStreams: make(map[string]*maelstromReplicateServerStream),
-=======
 		services:         make(map[string]any),
 		replicateStreams: make(map[string]*maelstromReplicateServerStream),
->>>>>>> ff6ad3d6
 	}
 }
 
@@ -77,22 +68,14 @@
 func (m *maelstromGrpcProvider) HandleOxiaRequest(msgType MsgType, msg *Message[OxiaMessage], message pb.Message) {
 	switch msgType {
 	case MsgTypeFenceRequest:
-<<<<<<< HEAD
-		if fr, err := m.getService(oxiaControl).(proto.OxiaCoordinationServer).Fence(context.Background(), message.(*proto.FenceRequest)); err != nil {
-=======
 		if fr, err := m.getService(oxiaCoordination).(proto.OxiaCoordinationServer).Fence(context.Background(), message.(*proto.FenceRequest)); err != nil {
->>>>>>> ff6ad3d6
 			sendError(msg.Body.MsgId, msg.Src, err)
 		} else {
 			m.sendResponse(msg, MsgTypeFenceResponse, fr)
 		}
 
 	case MsgTypeBecomeLeaderRequest:
-<<<<<<< HEAD
-		if blr, err := m.getService(oxiaControl).(proto.OxiaCoordinationServer).BecomeLeader(context.Background(), message.(*proto.BecomeLeaderRequest)); err != nil {
-=======
 		if blr, err := m.getService(oxiaCoordination).(proto.OxiaCoordinationServer).BecomeLeader(context.Background(), message.(*proto.BecomeLeaderRequest)); err != nil {
->>>>>>> ff6ad3d6
 			sendError(msg.Body.MsgId, msg.Src, err)
 		} else {
 			m.sendResponse(msg, MsgTypeBecomeLeaderResponse, blr)
@@ -106,11 +89,7 @@
 		}
 
 	case MsgTypeGetStatusRequest:
-<<<<<<< HEAD
-		if gsr, err := m.getService(oxiaControl).(proto.OxiaCoordinationServer).GetStatus(context.Background(), message.(*proto.GetStatusRequest)); err != nil {
-=======
 		if gsr, err := m.getService(oxiaCoordination).(proto.OxiaCoordinationServer).GetStatus(context.Background(), message.(*proto.GetStatusRequest)); err != nil {
->>>>>>> ff6ad3d6
 			sendError(msg.Body.MsgId, msg.Src, err)
 		} else {
 			m.sendResponse(msg, MsgTypeGetStatusResponse, gsr)
@@ -131,11 +110,7 @@
 		stream, alreadyCreated := m.replicateStreams[key]
 		if !alreadyCreated {
 			stream = newMaelstromReplicateServerStream(msg)
-<<<<<<< HEAD
-			m.addEntriesStreams[key] = stream
-=======
 			m.replicateStreams[key] = stream
->>>>>>> ff6ad3d6
 
 			go func() {
 				err := m.getService(oxiaLogReplication).(proto.OxiaLogReplicationServer).Replicate(stream)
