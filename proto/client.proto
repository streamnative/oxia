// Copyright 2023 StreamNative, Inc.
//
// Licensed under the Apache License, Version 2.0 (the "License");
// you may not use this file except in compliance with the License.
// You may obtain a copy of the License at
//
//     http://www.apache.org/licenses/LICENSE-2.0
//
// Unless required by applicable law or agreed to in writing, software
// distributed under the License is distributed on an "AS IS" BASIS,
// WITHOUT WARRANTIES OR CONDITIONS OF ANY KIND, either express or implied.
// See the License for the specific language governing permissions and
// limitations under the License.

/**
 * OxiaClient
 */
syntax = "proto3";

package io.streamnative.oxia.proto;

option go_package = "github.com/streamnative/oxia/proto";
option java_multiple_files = true;

/**
 * Oxia service that allows clients to discover shard-to-server assignments and
 * submit batches of requests.
 *
 * Clients should connect to a random server to discover the shard-to-server
 * assignments and then send the actual batched requests to the appropriate
 * shard leader. In the future, this may be handled server-side in a proxy
 * layer to allows clients to not be concerned with sharding.
 */
service OxiaClient {
  /**
   * Gets all shard-to-server assignments as a stream. Each set of assignments
   * in the response stream will contain all the assignments to bring the client
   * up to date. For example, if a shard is split, the stream will return a
   * single response containing all the new shard assignments as opposed to
   * multiple stream responses, each containing a single shard assignment.
   *
   * Clients should connect to a single random server which will stream the
   * assignments for all shards on all servers.
   */
  rpc GetShardAssignments(ShardAssignmentsRequest)
      returns (stream ShardAssignments);

  /**
   * Batches put, delete and delete_range requests.
   *
   * Clients should send this request to the shard leader. In the future,
   * this may be handled server-side in a proxy layer.
   */
  rpc Write(WriteRequest) returns (WriteResponse);

  /**
   * Batches get and get_range requests.
   *
   * Clients should send this request to the shard leader. In the future,
   * this may be handled server-side in a proxy layer.
   */
  rpc Read(ReadRequest) returns (ReadResponse);

  rpc GetNotifications(NotificationsRequest) returns (stream NotificationBatch);

  /*
   * Creates a new client session. Sessions are kept alive by regularly sending
   * heartbeats via the KeepAlive rpc.
   */
  rpc CreateSession(CreateSessionRequest) returns (CreateSessionResponse);

  /*
   * Sends heartbeats to prevent the session from timing out.
   */
  rpc KeepAlive(stream SessionHeartbeat) returns (KeepAliveResponse);

  /*
   * Closes a session and removes all ephemeral values associated with it.
   */
  rpc CloseSession(CloseSessionRequest) returns (CloseSessionResponse);
}

/**
 * A shard assignments request. Gets all shard-to-server assignments as a
 * stream. Each set of assignments in the response stream will contain all the
 * assignments to bring the client up to date. For example, if a shard is split,
 * the stream will return a single response containing all the new shard
 * assignments as opposed to multiple stream responses, each containing a single
 * shard assignment.
 */
message ShardAssignmentsRequest {
  // Placeholder empty message. `namespace` may be added in the future.
}

/**
 * The response to a shard assignments request.
 */
message ShardAssignments {
  // All assignments in the response stream will contain all the
  // assignments to bring the client up to date. For example, if a shard is
  // split, the stream will return a single response containing all the new
  // shard assignments as opposed to multiple stream responses, each containing
  // a single shard assignment.
  repeated ShardAssignment assignments = 1;

  // Indicates the mechanism by which the keys are assigned to the individual
  // shards.
  ShardKeyRouter shard_key_router = 2;
}

/**
 * The assignment of a shard to a server.
 */
message ShardAssignment {
  // The shard id
  uint32 shard_id = 1;

  // The shard leader, e.g. `host:port`
  string leader = 2;

  // There could be multiple ways to describe the boundaries of a shard
  oneof shard_boundaries {
    Int32HashRange int32_hash_range = 3;
  }
}

enum ShardKeyRouter {
  UNKNOWN = 0;

  XXHASH3 = 1;
}

/**
 * Represents a range of hash values [min, max)
 */
message Int32HashRange {
  // The minimum inclusive hash that the shard can contain
  fixed32 min_hash_inclusive = 1;

  // The maximum inclusive hash that the shard can contain
  fixed32 max_hash_inclusive = 2;
}

/**
 * A batch write request. Applies the batches of requests. Requests are
 * processed in positional order within batches and the batch types are
 * processed in the following order: puts, deletes, delete_ranges.
 */
message WriteRequest {
  // The shard id. This is optional allow for support for server-side hashing
  // and proxying in the future.
  optional uint32 shard_id = 1;
  // The put requests
  repeated PutRequest puts = 2;
  // The delete requests
  repeated DeleteRequest deletes = 3;
  // The delete range requests
  repeated DeleteRangeRequest delete_ranges = 4;
}

/**
 * The response to a batch write request. Responses of each type respect the
 * order of the original requests.
 */
message WriteResponse {
  // The put responses
  repeated PutResponse puts = 1;
  // The delete responses
  repeated DeleteResponse deletes = 2;
  // The delete range responses
  repeated DeleteRangeResponse delete_ranges = 3;
}

/**
 * A batch read request. Applies the batches of requests.
 */
message ReadRequest {
  // The shard id. This is optional allow for support for server-side hashing
  // and proxying in the future.
  optional uint32 shard_id = 1;
  // The get requests
  repeated GetRequest gets = 2;
  // The get range requests
  repeated ListRequest lists = 3;
}

/**
 * The response to a batch read request. Responses of each type respect the
 * order of the original requests.
 */
message ReadResponse {
  // The get responses
  repeated GetResponse gets = 1;
  // The get range responses
  repeated ListResponse lists = 2;
}

/**
 * A put request. Persists the specified key and payload
 */
message PutRequest {
  // The key
  string key = 1;
  // The payload
  bytes payload = 2;
<<<<<<< HEAD
  // An optional expected version_id. The put will fail if the server's current version_id
  // does not match
  optional int64 expected_version_id = 3;
=======
  // An optional expected version. The put will fail if the server's current
  // version does not match
  optional int64 expected_version = 3;
>>>>>>> a27ef137
  // Optional. Associate the new value with the session (i.e. ephemeral value).
  // When the session times out or is closed, the key-payload pair will be
  // removed
  optional int64 session_id = 4;
}

/**
 * The response to a put request.
 */
message PutResponse {
  // Includes the error or OK
  Status status = 1;
  // The version if the put was successful
  Version version = 2;
}

/**
 * A delete request. Deletes the specified key.
 */
message DeleteRequest {
  // The key
  string key = 1;
<<<<<<< HEAD
  // An optional expected version_id. The delete will fail if the server's current version_id
  // does not match
  optional int64 expected_version_id = 2;
=======
  // An optional expected version. The delete will fail if the server's current
  // version does not match
  optional int64 expected_version = 2;
>>>>>>> a27ef137
}

/**
 * The response to a delete request or an item in a response to the
 * delete range request.
 */
message DeleteResponse {
  // Includes the error or OK
  Status status = 1;
}

/**
 * A get request. Gets the stat and optionally the payload for the specified
 * key.
 */
message GetRequest {
  // The key
  string key = 1;
  // Specifies whether the response should include the payload
  bool include_payload = 2;
}

/**
 * The response to a get request or an item in a response to the get range
 * request.
 */
message GetResponse {
  // Includes the error or OK
  Status status = 1;
  // The version of the record
  Version version = 2;
  // The payload, if it was requested and there was no error
  optional bytes payload = 3;
}

/**
 * Input to a delete range request. Key ranges assume a UTF-8 byte sort order.
 */
message DeleteRangeRequest {
  // The start of the range, inclusive
  string start_inclusive = 1;
  // The end of the range, exclusive
  string end_exclusive = 2;
}

/**
 * The response for a delete range request.
 */
message DeleteRangeResponse {
  // Includes the error or OK
  Status status = 1;
}

/**
 * Input to a list request. Key ranges assume a UTF-8 byte sort order.
 */
message ListRequest {
  // The start of the range, inclusive
  string start_inclusive = 1;
  // The end of the range, exclusive
  string end_exclusive = 2;
}

/**
 * The response to a list request.
 */
message ListResponse {
  // All the keys found within the specified range
  repeated string keys = 1;
}

/**
 * Version contains info about the state of a record.
 */
message Version {
  // The version identifier of the record
  int64 version_id = 1;

  // The number of modifications made to the record since
  // it was created
  int64 modifications_count = 2;

  // The creation timestamp of the first version of the record
  fixed64 created_timestamp = 3;
  // The modified timestamp of the current version of the record
  fixed64 modified_timestamp = 4;
  // Identifier of the session if the record is ephemeral
  optional int64 session_id = 5;
}

/**
 * Represents all the possible status.
 */
enum Status {
  // Operation was successful
  OK = 0;
  // The key was not found
  KEY_NOT_FOUND = 1;
  // The existing version does not match the expected version
  UNEXPECTED_VERSION_ID = 2;
  // The session that the put request referred to is not alive
  SESSION_DOES_NOT_EXIST = 3;
}

message CreateSessionRequest {
  uint32 shard_id = 1;
  uint32 session_timeout_ms = 2;
}

message CreateSessionResponse {
  int64 session_id = 1;
}

message SessionHeartbeat {
  uint32 shard_id = 1;
  int64 session_id = 2;
}

message KeepAliveResponse {}

message CloseSessionRequest {
  uint32 shard_id = 1;
  int64 session_id = 2;
}

message CloseSessionResponse {}

enum NotificationType {
  KEY_CREATED = 0;
  KEY_MODIFIED = 1;
  KEY_DELETED = 2;
}

message NotificationsRequest {
  uint32 shard_id = 1;

  optional int64 start_offset_exclusive = 2;
}

message NotificationBatch {
  uint32 shard_id = 1;
  int64 offset = 2;
  fixed64 timestamp = 3;

  map<string, Notification> notifications = 4;
}

message Notification {
  NotificationType type = 1;
  optional int64 version_id = 2;
}<|MERGE_RESOLUTION|>--- conflicted
+++ resolved
@@ -203,15 +203,9 @@
   string key = 1;
   // The payload
   bytes payload = 2;
-<<<<<<< HEAD
   // An optional expected version_id. The put will fail if the server's current version_id
   // does not match
   optional int64 expected_version_id = 3;
-=======
-  // An optional expected version. The put will fail if the server's current
-  // version does not match
-  optional int64 expected_version = 3;
->>>>>>> a27ef137
   // Optional. Associate the new value with the session (i.e. ephemeral value).
   // When the session times out or is closed, the key-payload pair will be
   // removed
@@ -234,15 +228,9 @@
 message DeleteRequest {
   // The key
   string key = 1;
-<<<<<<< HEAD
   // An optional expected version_id. The delete will fail if the server's current version_id
   // does not match
   optional int64 expected_version_id = 2;
-=======
-  // An optional expected version. The delete will fail if the server's current
-  // version does not match
-  optional int64 expected_version = 2;
->>>>>>> a27ef137
 }
 
 /**
