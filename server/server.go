--- conflicted
+++ resolved
@@ -5,12 +5,9 @@
 	"go.uber.org/multierr"
 	"os"
 	"oxia/common"
-<<<<<<< HEAD
+	"oxia/server/kv"
 	"oxia/server/metrics"
-=======
-	"oxia/server/kv"
 	"oxia/server/wal"
->>>>>>> 7e75fa12
 )
 
 type serverConfig struct {
@@ -28,12 +25,9 @@
 
 	shardsDirector ShardsDirector
 	clientPool     common.ClientPool
-<<<<<<< HEAD
 	metrics        *metrics.PrometheusMetrics
-=======
 	walFactory     wal.WalFactory
 	kvFactory      kv.KVFactory
->>>>>>> 7e75fa12
 }
 
 func newServer(config serverConfig) (*server, error) {
@@ -84,25 +78,6 @@
 }
 
 func (s *server) Close() error {
-<<<<<<< HEAD
-	var errs error
-	if err := s.PublicRpcServer.Close(); err != nil {
-		errs = multierr.Append(errs, err)
-	}
-	if err := s.internalRpcServer.Close(); err != nil {
-		errs = multierr.Append(errs, err)
-	}
-	if err := s.clientPool.Close(); err != nil {
-		errs = multierr.Append(errs, err)
-	}
-	if err := s.shardsDirector.Close(); err != nil {
-		errs = multierr.Append(errs, err)
-	}
-	if err := s.metrics.Close(); err != nil {
-		errs = multierr.Append(errs, err)
-	}
-	return errs
-=======
 	return multierr.Combine(
 		s.PublicRpcServer.Close(),
 		s.internalRpcServer.Close(),
@@ -110,6 +85,6 @@
 		s.shardsDirector.Close(),
 		s.kvFactory.Close(),
 		s.walFactory.Close(),
+		s.metrics.Close(),
 	)
->>>>>>> 7e75fa12
 }