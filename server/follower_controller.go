--- conflicted
+++ resolved
@@ -184,13 +184,8 @@
 			Int64("follower-epoch", fc.epoch).
 			Int64("fence-epoch", req.Epoch).
 			Msg("Failed to fence with invalid epoch")
-<<<<<<< HEAD
 		return nil, common.ErrorInvalidEpoch
-	} else if req.Epoch == fc.epoch && fc.status != Fenced {
-=======
-		return nil, ErrorInvalidEpoch
 	} else if req.Epoch == fc.epoch && fc.status != proto.ServingStatus_Fenced {
->>>>>>> 7ce04bff
 		// It's OK to receive a duplicate Fence request, for the same epoch, as long as we haven't moved
 		// out of the Fenced state for that epoch
 		fc.log.Warn().
@@ -229,13 +224,8 @@
 	fc.Lock()
 	defer fc.Unlock()
 
-<<<<<<< HEAD
-	if fc.status != Fenced {
+	if fc.status != proto.ServingStatus_Fenced {
 		return nil, common.ErrorInvalidStatus
-=======
-	if fc.status != proto.ServingStatus_Fenced {
-		return nil, ErrorInvalidStatus
->>>>>>> 7ce04bff
 	}
 
 	if req.Epoch != fc.epoch {
@@ -261,13 +251,8 @@
 
 func (fc *followerController) AddEntries(stream proto.OxiaLogReplication_AddEntriesServer) error {
 	fc.Lock()
-<<<<<<< HEAD
-	if fc.status != Fenced && fc.status != Follower {
+	if fc.status != proto.ServingStatus_Fenced && fc.status != proto.ServingStatus_Follower {
 		return common.ErrorInvalidStatus
-=======
-	if fc.status != proto.ServingStatus_Fenced && fc.status != proto.ServingStatus_Follower {
-		return ErrorInvalidStatus
->>>>>>> 7ce04bff
 	}
 
 	if fc.closeCh != nil {
@@ -436,13 +421,8 @@
 func (fc *followerController) SendSnapshot(stream proto.OxiaLogReplication_SendSnapshotServer) error {
 	fc.Lock()
 
-<<<<<<< HEAD
-	if fc.status != Fenced && fc.status != Follower {
+	if fc.status != proto.ServingStatus_Fenced && fc.status != proto.ServingStatus_Follower {
 		return common.ErrorInvalidStatus
-=======
-	if fc.status != proto.ServingStatus_Fenced && fc.status != proto.ServingStatus_Follower {
-		return ErrorInvalidStatus
->>>>>>> 7ce04bff
 	}
 
 	if fc.closeCh != nil {
