// Copyright 2023 StreamNative, Inc.
//
// Licensed under the Apache License, Version 2.0 (the "License");
// you may not use this file except in compliance with the License.
// You may obtain a copy of the License at
//
//     http://www.apache.org/licenses/LICENSE-2.0
//
// Unless required by applicable law or agreed to in writing, software
// distributed under the License is distributed on an "AS IS" BASIS,
// WITHOUT WARRANTIES OR CONDITIONS OF ANY KIND, either express or implied.
// See the License for the specific language governing permissions and
// limitations under the License.

package server

import (
	"context"
	"fmt"
	"github.com/pkg/errors"
	"github.com/rs/zerolog"
	"github.com/rs/zerolog/log"
	"go.uber.org/multierr"
	"google.golang.org/grpc/codes"
	"google.golang.org/grpc/status"
	pb "google.golang.org/protobuf/proto"
	"io"
	"oxia/common"
	"oxia/common/metrics"
	"oxia/proto"
	"oxia/server/kv"
	"oxia/server/wal"
	"sync"
	"sync/atomic"
)

// FollowerController handles all the operations of a given shard's follower
type FollowerController interface {
	io.Closer

	// Fence
	//
	// Node handles a fence request
	//
	// A node receives a fencing request, fences itself and responds
	// with its head offset.
	//
	// When a node is fenced it cannot:
	// - accept any writes from a client.
	// - accept append from a leader.
	// - send any entries to followers if it was a leader.
	//
	// Any existing follow cursors are destroyed as is any state
	//regarding reconfigurations.
	Fence(req *proto.FenceRequest) (*proto.FenceResponse, error)

	// Truncate
	//
	// A node that receives a truncate request knows that it
	// has been selected as a follower. It truncates its log
	// to the indicates entry id, updates its term and changes
	// to a Follower.
	Truncate(req *proto.TruncateRequest) (*proto.TruncateResponse, error)

<<<<<<< HEAD
	AddEntries(stream proto.OxiaLogReplication_ReplicateServer) error
=======
	Replicate(stream proto.OxiaLogReplication_ReplicateServer) error
>>>>>>> ff6ad3d6

	SendSnapshot(stream proto.OxiaLogReplication_SendSnapshotServer) error

	GetStatus(request *proto.GetStatusRequest) (*proto.GetStatusResponse, error)

<<<<<<< HEAD
	Term() int64
=======
	Epoch() int64
>>>>>>> ff6ad3d6
	CommitOffset() int64
	Status() proto.ServingStatus
}

type followerController struct {
	sync.Mutex

	shardId uint32
	term    int64

	// The highest commit offset advertised by the leader
	advertisedCommitOffset atomic.Int64

	// The commit offset already applied in the database
	commitOffset atomic.Int64

	// Offset of the last entry appended and not fully synced yet on the wal
	lastAppendedOffset int64

	status     proto.ServingStatus
	wal        wal.Wal
	walTrimmer wal.Trimmer
	kvFactory  kv.KVFactory
	db         kv.DB

	ctx              context.Context
	cancel           context.CancelFunc
	syncCond         common.ConditionContext
	applyEntriesCond common.ConditionContext
	closeStreamCh    chan error
	log              zerolog.Logger
	config           Config

	writeLatencyHisto metrics.LatencyHistogram
}

func NewFollowerController(config Config, shardId uint32, wf wal.WalFactory, kvFactory kv.KVFactory) (FollowerController, error) {
	fc := &followerController{
		config:        config,
		shardId:       shardId,
		kvFactory:     kvFactory,
		status:        proto.ServingStatus_NotMember,
		closeStreamCh: nil,
		log: log.With().
			Str("component", "follower-controller").
			Uint32("shard", shardId).
			Logger(),
		writeLatencyHisto: metrics.NewLatencyHistogram("oxia_server_follower_write_latency",
			"Latency for write operations in the follower", metrics.LabelsForShard(shardId)),
	}
	fc.ctx, fc.cancel = context.WithCancel(context.Background())
	fc.syncCond = common.NewConditionContext(fc)
	fc.applyEntriesCond = common.NewConditionContext(fc)

	var err error
	if fc.wal, err = wf.NewWal(shardId); err != nil {
		return nil, err
	}

	fc.lastAppendedOffset = fc.wal.LastOffset()
	fc.walTrimmer = wal.NewTrimmer(shardId, fc.wal, config.WalRetentionTime, wal.DefaultCheckInterval, common.SystemClock)

	if fc.db, err = kv.NewDB(shardId, kvFactory, config.NotificationsRetentionTime, common.SystemClock); err != nil {
		return nil, err
	}

	if fc.term, err = fc.db.ReadTerm(); err != nil {
		return nil, err
	}

	if fc.term != wal.InvalidTerm {
		fc.status = proto.ServingStatus_Fenced
	}

	commitOffset, err := fc.db.ReadCommitOffset()
	if err != nil {
		return nil, err
	}
	fc.commitOffset.Store(commitOffset)

	fc.log = fc.log.With().Int64("term", fc.term).Logger()

	go common.DoWithLabels(map[string]string{
		"oxia":  "follower-apply-committed-entries",
		"shard": fmt.Sprintf("%d", fc.shardId),
	}, fc.applyAllCommittedEntries)

	fc.log.Info().
		Int64("head-offset", fc.wal.LastOffset()).
		Int64("commit-offset", commitOffset).
		Msg("Created follower")
	return fc, nil
}

func (fc *followerController) Close() error {
	fc.Lock()
	defer fc.Unlock()

	fc.log.Debug().Msg("Closing follower controller")
	fc.cancel()

	err := multierr.Combine(
		fc.walTrimmer.Close(),
		fc.wal.Close(),
	)

	if fc.db != nil {
		err = multierr.Append(err, fc.db.Close())
	}
	return err
}

func (fc *followerController) closeChannel(err error) {
	fc.Lock()
	defer fc.Unlock()

	fc.closeChannelNoMutex(err)
}

func (fc *followerController) closeChannelNoMutex(err error) {
	if err != nil && err != io.EOF && status.Code(err) != codes.Canceled {
		fc.log.Warn().Err(err).
			Msg("Error in handle Replicate stream")
	}

	if fc.closeStreamCh != nil {
		select {
		case fc.closeStreamCh <- err:
		default:
			// Only write if there's a listener
		}
		close(fc.closeStreamCh)
		fc.closeStreamCh = nil
	}
}

func (fc *followerController) Status() proto.ServingStatus {
	fc.Lock()
	defer fc.Unlock()
	return fc.status
}

func (fc *followerController) Term() int64 {
	fc.Lock()
	defer fc.Unlock()
	return fc.term
}

func (fc *followerController) CommitOffset() int64 {
	return fc.commitOffset.Load()
}

func (fc *followerController) Fence(req *proto.FenceRequest) (*proto.FenceResponse, error) {
	fc.Lock()
	defer fc.Unlock()

	if req.Term < fc.term {
		fc.log.Warn().
			Int64("follower-term", fc.term).
			Int64("fence-term", req.Term).
			Msg("Failed to fence with invalid term")
		return nil, common.ErrorInvalidTerm
	} else if req.Term == fc.term && fc.status != proto.ServingStatus_Fenced {
		// It's OK to receive a duplicate Fence request, for the same term, as long as we haven't moved
		// out of the Fenced state for that term
		fc.log.Warn().
			Int64("follower-term", fc.term).
			Int64("fence-term", req.Term).
			Interface("status", fc.status).
			Msg("Failed to fence with same term in invalid state")
		return nil, common.ErrorInvalidStatus
	}

	if err := fc.db.UpdateTerm(req.Term); err != nil {
		return nil, err
	}

	fc.term = req.Term
	fc.log = fc.log.With().Int64("term", fc.term).Logger()
	fc.status = proto.ServingStatus_Fenced
	fc.closeChannelNoMutex(nil)

	lastEntryId, err := getLastEntryIdInWal(fc.wal)
	if err != nil {
		fc.log.Warn().Err(err).
			Int64("follower-term", fc.term).
			Int64("fence-term", req.Term).
			Msg("Failed to get last")
		return nil, err
	}

	fc.log.Info().
		Interface("last-entry", lastEntryId).
		Msg("Follower successfully fenced")
	return &proto.FenceResponse{HeadEntryId: lastEntryId}, nil
}

func (fc *followerController) Truncate(req *proto.TruncateRequest) (*proto.TruncateResponse, error) {
	fc.Lock()
	defer fc.Unlock()

	if fc.status != proto.ServingStatus_Fenced {
		return nil, common.ErrorInvalidStatus
	}

	if req.Term != fc.term {
		return nil, common.ErrorInvalidTerm
	}

	fc.status = proto.ServingStatus_Follower
	headOffset, err := fc.wal.TruncateLog(req.HeadEntryId.Offset)
	if err != nil {
		return nil, errors.Wrapf(err, "failed to truncate wal. truncate-offset: %d - wal-last-offset: %d",
			req.HeadEntryId.Offset, fc.wal.LastOffset())
	}

	return &proto.TruncateResponse{
		HeadEntryId: &proto.EntryId{
<<<<<<< HEAD
			Term:   req.Term,
=======
			Epoch:  req.Epoch,
>>>>>>> ff6ad3d6
			Offset: headOffset,
		},
	}, nil
}

<<<<<<< HEAD
func (fc *followerController) AddEntries(stream proto.OxiaLogReplication_ReplicateServer) error {
=======
func (fc *followerController) Replicate(stream proto.OxiaLogReplication_ReplicateServer) error {
>>>>>>> ff6ad3d6
	fc.Lock()
	if fc.status != proto.ServingStatus_Fenced && fc.status != proto.ServingStatus_Follower {
		return common.ErrorInvalidStatus
	}

	if fc.closeStreamCh != nil {
		fc.Unlock()
		return common.ErrorLeaderAlreadyConnected
	}

	closeStreamCh := make(chan error)
	fc.closeStreamCh = closeStreamCh
	fc.Unlock()

	go common.DoWithLabels(map[string]string{
		"oxia":  "add-entries",
		"shard": fmt.Sprintf("%d", fc.shardId),
	}, func() { fc.handleServerStream(stream) })

	go common.DoWithLabels(map[string]string{
		"oxia":  "add-entries-sync",
		"shard": fmt.Sprintf("%d", fc.shardId),
	}, func() { fc.handleReplicateSync(stream) })

	select {
	case err := <-closeStreamCh:
		return err
	case <-fc.ctx.Done():
		return nil
	}
}

func (fc *followerController) handleServerStream(stream proto.OxiaLogReplication_ReplicateServer) {
	for {
		if req, err := stream.Recv(); err != nil {
			fc.closeChannel(err)
			return
		} else if req == nil {
			fc.closeChannel(nil)
			return
<<<<<<< HEAD
		} else if err := fc.append(addEntryReq, stream); err != nil {
=======
		} else if err := fc.append(req, stream); err != nil {
>>>>>>> ff6ad3d6
			fc.closeChannel(err)
			return
		}
	}
}

func (fc *followerController) append(req *proto.Append, stream proto.OxiaLogReplication_ReplicateServer) error {
	timer := fc.writeLatencyHisto.Timer()
	defer timer.Done()

	fc.Lock()
	defer fc.Unlock()

	if req.Term != fc.term {
		return common.ErrorInvalidTerm
	}

	fc.log.Debug().
		Int64("commit-offset", req.CommitOffset).
		Int64("offset", req.Entry.Offset).
		Msg("Add entry")

	// A follower node confirms an entry to the leader
	//
	// The follower adds the entry to its log, sets the head offset
	// and updates its commit offset with the commit offset of
	// the request.
	fc.status = proto.ServingStatus_Follower

	if req.Entry.Offset <= fc.lastAppendedOffset {
		// This was a duplicated request. We already have this entry
		fc.log.Debug().
			Int64("commit-offset", req.CommitOffset).
			Int64("offset", req.Entry.Offset).
			Msg("Ignoring duplicated entry")
		if err := stream.Send(&proto.Ack{Offset: req.Entry.Offset}); err != nil {
			fc.closeChannelNoMutex(err)
		}
		return nil
	}

	// Append the entry asynchronously. We'll sync it in a group from the "sync" routine,
	// where the ack is then sent back
	if err := fc.wal.AppendAsync(req.GetEntry()); err != nil {
		return err
	}

	fc.advertisedCommitOffset.Store(req.CommitOffset)
	fc.lastAppendedOffset = req.Entry.Offset

	// Trigger the sync
	fc.syncCond.Signal()
	return nil
}

func (fc *followerController) handleReplicateSync(stream proto.OxiaLogReplication_ReplicateServer) {
	for {
		fc.Lock()
		if err := fc.syncCond.Wait(stream.Context()); err != nil {
			fc.Unlock()
			fc.closeChannel(err)
			return
		}
		fc.Unlock()

		oldHeadOffset := fc.wal.LastOffset()

		if err := fc.wal.Sync(stream.Context()); err != nil {
			fc.closeChannel(err)
			return
		}

		// Ack all the entries that were synced in the last round
		newHeadOffset := fc.wal.LastOffset()
		for offset := oldHeadOffset + 1; offset <= newHeadOffset; offset++ {
			if err := stream.Send(&proto.Ack{Offset: offset}); err != nil {
				fc.closeChannel(err)
				return
			}
		}

		fc.applyEntriesCond.Signal()
	}
}

func (fc *followerController) applyAllCommittedEntries() {
	for {
		fc.Lock()
		if err := fc.applyEntriesCond.Wait(fc.ctx); err != nil {
			fc.Unlock()
			return
		}
		fc.Unlock()

		maxInclusive := fc.advertisedCommitOffset.Load()
		if err := fc.processCommittedEntries(maxInclusive); err != nil {
			fc.closeChannel(err)
			return
		}
	}
}

func (fc *followerController) processCommittedEntries(maxInclusive int64) error {
	fc.log.Debug().
		Int64("min-exclusive", fc.commitOffset.Load()).
		Int64("max-inclusive", maxInclusive).
		Int64("head-offset", fc.wal.LastOffset()).
		Msg("Process committed entries")
	if maxInclusive <= fc.commitOffset.Load() {
		return nil
	}

	reader, err := fc.wal.NewReader(fc.commitOffset.Load())
	if err != nil {
		fc.log.Err(err).Msg("Error opening reader used for applying committed entries")
		return err
	}
	defer func() {
		err := reader.Close()
		if err != nil {
			fc.log.Err(err).Msg("Error closing reader used for applying committed entries")
		}
	}()

	for reader.HasNext() {
		entry, err := reader.ReadNext()

		if err == wal.ErrorReaderClosed {
			fc.log.Info().Msg("Stopped reading committed entries")
			return err
		} else if err != nil {
			fc.log.Err(err).Msg("Error reading committed entry")
			return err
		}

		fc.log.Debug().
			Int64("offset", entry.Offset).
			Msg("Reading entry")

		if entry.Offset > maxInclusive {
			// We read up to the max point
			return nil
		}

		br := &proto.WriteRequest{}
		br.Reset()
		if err := pb.Unmarshal(entry.Value, br); err != nil {
			fc.log.Err(err).Msg("Error unmarshalling committed entry")
			return err
		}

		_, err = fc.db.ProcessWrite(br, entry.Offset, entry.Timestamp, SessionUpdateOperationCallback)
		if err != nil {
			fc.log.Err(err).Msg("Error applying committed entry")
			return err
		}

		fc.commitOffset.Store(entry.Offset)
	}

	return err
}

func GetHighestEntryOfTerm(w wal.Wal, term int64) (*proto.EntryId, error) {
	r, err := w.NewReverseReader()
	if err != nil {
		return InvalidEntryId, err
	}
	defer r.Close()
	for r.HasNext() {
		e, err := r.ReadNext()
		if err != nil {
			return InvalidEntryId, err
		}
		if e.Term <= term {
			return &proto.EntryId{
				Term:   e.Term,
				Offset: e.Offset,
			}, nil
		}
	}
	return InvalidEntryId, nil
}

type MessageWithTerm interface {
	GetTerm() int64
}

func checkStatus(expected, actual proto.ServingStatus) error {
	if actual != expected {
		return status.Errorf(common.CodeInvalidStatus, "Received message in the wrong state. In %+v, should be %+v.", actual, expected)
	}
	return nil
}

////////////////////////////////////////////////////////////////////////////////////////////////////////////////////////
//////// Handling of snapshots
////////////////////////////////////////////////////////////////////////////////////////////////////////////////////////

func (fc *followerController) SendSnapshot(stream proto.OxiaLogReplication_SendSnapshotServer) error {
	fc.Lock()

	if fc.closeStreamCh != nil {
		fc.Unlock()
		return common.ErrorLeaderAlreadyConnected
	}

	closeStreamCh := make(chan error)
	fc.closeStreamCh = closeStreamCh
	fc.Unlock()

	go common.DoWithLabels(map[string]string{
		"oxia":  "receive-snapshot",
		"shard": fmt.Sprintf("%d", fc.shardId),
	}, func() { fc.handleSnapshot(stream) })

	select {
	case err := <-closeStreamCh:
		return err
	case <-fc.ctx.Done():
		return fc.ctx.Err()
	}
}

func (fc *followerController) handleSnapshot(stream proto.OxiaLogReplication_SendSnapshotServer) {
	fc.Lock()
	defer fc.Unlock()

	// Wipe out both WAL and DB contents
	err := fc.wal.Clear()
	if err != nil {
		fc.closeChannelNoMutex(err)
		return
	}

	if fc.db != nil {
		err = fc.db.Close()
		if err != nil {
			fc.closeChannelNoMutex(err)
			return
		}

		fc.db = nil
	}

	loader, err := fc.kvFactory.NewSnapshotLoader(fc.shardId)
	if err != nil {
		fc.closeChannelNoMutex(err)
		return
	}

	defer loader.Close()

	var totalSize int64

	for {
		snapChunk, err := stream.Recv()
		if err != nil {
			if errors.Is(err, io.EOF) {
				break
			}
			fc.closeChannelNoMutex(err)
			return
		} else if snapChunk == nil {
			break
		} else if fc.term != wal.InvalidTerm && snapChunk.Term != fc.term {
			// The follower could be left with term=-1 by a previous failed
			// attempt at sending the snapshot. It's ok to proceed in that case.
			fc.closeChannelNoMutex(common.ErrorInvalidTerm)
			return
		}

		fc.term = snapChunk.Term

		fc.log.Debug().
			Str("chunk-name", snapChunk.Name).
			Int("chunk-size", len(snapChunk.Content)).
			Int64("term", fc.term).
			Msg("Applying snapshot chunk")
		if err = loader.AddChunk(snapChunk.Name, snapChunk.Content); err != nil {
			fc.closeChannel(err)
			return
		}

		totalSize += int64(len(snapChunk.Content))
	}

	// We have received all the files for the database
	loader.Complete()

	newDb, err := kv.NewDB(fc.shardId, fc.kvFactory, fc.config.NotificationsRetentionTime, common.SystemClock)
	if err != nil {
		fc.closeChannelNoMutex(errors.Wrap(err, "failed to open database after loading snapshot"))
		return
	}

	// The new term must be persisted, to avoid rolling it back
	if err = newDb.UpdateTerm(fc.term); err != nil {
		fc.closeChannelNoMutex(errors.Wrap(err, "Failed to update term in db"))
	}

	commitOffset, err := newDb.ReadCommitOffset()
	if err != nil {
		fc.closeChannelNoMutex(errors.Wrap(err, "Failed to read committed offset in the new snapshot"))
		return
	}

	if err = stream.SendAndClose(&proto.SnapshotResponse{
		AckOffset: commitOffset,
	}); err != nil {
		fc.closeChannelNoMutex(errors.Wrap(err, "Failed to send response after processing snapshot"))
		return
	}

	fc.db = newDb
	fc.commitOffset.Store(commitOffset)
	fc.closeChannelNoMutex(nil)

	fc.log.Info().
		Int64("term", fc.term).
		Int64("snapshot-size", totalSize).
		Int64("commit-offset", commitOffset).
		Msg("Successfully applied snapshot")
}

func (fc *followerController) GetStatus(request *proto.GetStatusRequest) (*proto.GetStatusResponse, error) {
	fc.Lock()
	defer fc.Unlock()

	return &proto.GetStatusResponse{
		Term:   fc.term,
		Status: fc.status,
	}, nil
}<|MERGE_RESOLUTION|>--- conflicted
+++ resolved
@@ -62,21 +62,13 @@
 	// to a Follower.
 	Truncate(req *proto.TruncateRequest) (*proto.TruncateResponse, error)
 
-<<<<<<< HEAD
-	AddEntries(stream proto.OxiaLogReplication_ReplicateServer) error
-=======
 	Replicate(stream proto.OxiaLogReplication_ReplicateServer) error
->>>>>>> ff6ad3d6
 
 	SendSnapshot(stream proto.OxiaLogReplication_SendSnapshotServer) error
 
 	GetStatus(request *proto.GetStatusRequest) (*proto.GetStatusResponse, error)
 
-<<<<<<< HEAD
 	Term() int64
-=======
-	Epoch() int64
->>>>>>> ff6ad3d6
 	CommitOffset() int64
 	Status() proto.ServingStatus
 }
@@ -295,21 +287,13 @@
 
 	return &proto.TruncateResponse{
 		HeadEntryId: &proto.EntryId{
-<<<<<<< HEAD
 			Term:   req.Term,
-=======
-			Epoch:  req.Epoch,
->>>>>>> ff6ad3d6
 			Offset: headOffset,
 		},
 	}, nil
 }
 
-<<<<<<< HEAD
-func (fc *followerController) AddEntries(stream proto.OxiaLogReplication_ReplicateServer) error {
-=======
 func (fc *followerController) Replicate(stream proto.OxiaLogReplication_ReplicateServer) error {
->>>>>>> ff6ad3d6
 	fc.Lock()
 	if fc.status != proto.ServingStatus_Fenced && fc.status != proto.ServingStatus_Follower {
 		return common.ErrorInvalidStatus
@@ -350,11 +334,7 @@
 		} else if req == nil {
 			fc.closeChannel(nil)
 			return
-<<<<<<< HEAD
-		} else if err := fc.append(addEntryReq, stream); err != nil {
-=======
 		} else if err := fc.append(req, stream); err != nil {
->>>>>>> ff6ad3d6
 			fc.closeChannel(err)
 			return
 		}
