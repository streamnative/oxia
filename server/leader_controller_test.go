package server

import (
	"github.com/stretchr/testify/assert"
	"google.golang.org/grpc/status"
	"google.golang.org/protobuf/encoding/protojson"
	pb "google.golang.org/protobuf/proto"
	"oxia/proto"
	"oxia/server/kv"
	"oxia/server/wal"
	"testing"
)

func AssertProtoEqual(t *testing.T, expected, actual pb.Message) {
	if !pb.Equal(expected, actual) {
		protoMarshal := protojson.MarshalOptions{
			EmitUnpopulated: true,
		}
		expectedJson, _ := protoMarshal.Marshal(expected)
		actualJson, _ := protoMarshal.Marshal(actual)
		assert.Equal(t, string(expectedJson), string(actualJson))
	}
}

func TestLeaderController_NotInitialized(t *testing.T) {
	var shard uint32 = 1

	kvFactory, err := kv.NewPebbleKVFactory(testKVOptions)
	assert.NoError(t, err)
	walFactory := wal.NewInMemoryWalFactory()

	lc, err := NewLeaderController(shard, newMockRpcClient(), walFactory, kvFactory)
	assert.NoError(t, err)

	assert.EqualValues(t, wal.InvalidEpoch, lc.Epoch())
	assert.Equal(t, NotMember, lc.Status())

	res, err := lc.Write(&proto.WriteRequest{
		ShardId: &shard,
		Puts: []*proto.PutRequest{{
			Key:     "a",
			Payload: []byte("value-a")}},
	})

	assert.Nil(t, res)
	assert.ErrorIs(t, err, ErrorInvalidStatus)

	res2, err := lc.Read(&proto.ReadRequest{
		ShardId: &shard,
		Gets:    []*proto.GetRequest{{Key: "a"}},
	})

	assert.Nil(t, res2)
	assert.ErrorIs(t, err, ErrorInvalidStatus)

	assert.NoError(t, lc.Close())
	assert.NoError(t, kvFactory.Close())
	assert.NoError(t, walFactory.Close())
}

func TestLeaderController_BecomeLeader_NoFencing(t *testing.T) {
	var shard uint32 = 1

	kvFactory, err := kv.NewPebbleKVFactory(testKVOptions)
	assert.NoError(t, err)
	walFactory := wal.NewInMemoryWalFactory()

	lc, err := NewLeaderController(shard, newMockRpcClient(), walFactory, kvFactory)
	assert.NoError(t, err)

	assert.EqualValues(t, wal.InvalidEpoch, lc.Epoch())
	assert.Equal(t, NotMember, lc.Status())
	resp, err := lc.BecomeLeader(&proto.BecomeLeaderRequest{
		ShardId:           shard,
		Epoch:             1,
		ReplicationFactor: 1,
		FollowerMaps:      nil,
	})
	assert.Nil(t, resp)
	assert.Equal(t, CodeInvalidEpoch, status.Code(err))

	assert.NoError(t, lc.Close())
	assert.NoError(t, kvFactory.Close())
	assert.NoError(t, walFactory.Close())
}

func TestLeaderController_BecomeLeader_RF1(t *testing.T) {
	var shard uint32 = 1

	kvFactory, err := kv.NewPebbleKVFactory(testKVOptions)
	assert.NoError(t, err)
	walFactory := wal.NewInMemoryWalFactory()

	lc, err := NewLeaderController(shard, newMockRpcClient(), walFactory, kvFactory)
	assert.NoError(t, err)

	assert.EqualValues(t, wal.InvalidEpoch, lc.Epoch())
	assert.Equal(t, NotMember, lc.Status())

	fr, err := lc.Fence(&proto.FenceRequest{
		ShardId: shard,
		Epoch:   1,
	})
	assert.NoError(t, err)
<<<<<<< HEAD
	assert.Equal(t, InvalidEntryId, fr.HeadIndex)
=======
	assert.EqualValues(t, 1, fr.Epoch)
	AssertProtoEqual(t, InvalidEntryId, fr.HeadIndex)
>>>>>>> 02bea7a5

	_, err = lc.BecomeLeader(&proto.BecomeLeaderRequest{
		ShardId:           shard,
		Epoch:             1,
		ReplicationFactor: 1,
		FollowerMaps:      nil,
	})
	assert.NoError(t, err)

	assert.EqualValues(t, 1, lc.Epoch())
	assert.Equal(t, Leader, lc.Status())

	/// Write entry
	res, err := lc.Write(&proto.WriteRequest{
		ShardId: &shard,
		Puts: []*proto.PutRequest{{
			Key:     "a",
			Payload: []byte("value-a")}},
	})

	assert.NoError(t, err)
	assert.EqualValues(t, 1, len(res.Puts))
	assert.Equal(t, proto.Status_OK, res.Puts[0].Status)
	assert.EqualValues(t, 0, res.Puts[0].Stat.Version)

	/// Read entry
	res2, err := lc.Read(&proto.ReadRequest{
		ShardId: &shard,
		Gets:    []*proto.GetRequest{{Key: "a", IncludePayload: true}},
	})

	assert.NoError(t, err)
	assert.EqualValues(t, 1, len(res2.Gets))
	assert.Equal(t, proto.Status_OK, res2.Gets[0].Status)
	assert.Equal(t, []byte("value-a"), res2.Gets[0].Payload)
	assert.EqualValues(t, 0, res.Puts[0].Stat.Version)

	/// Fence leader

	fr2, err := lc.Fence(&proto.FenceRequest{
		ShardId: shard,
		Epoch:   2,
	})
	assert.NoError(t, err)
<<<<<<< HEAD
	assert.Equal(t, &proto.EntryId{Epoch: 1, Offset: 0}, fr2.HeadIndex)
=======
	assert.EqualValues(t, 2, fr2.Epoch)
	AssertProtoEqual(t, &proto.EntryId{Epoch: 1, Offset: 0}, fr2.HeadIndex)
>>>>>>> 02bea7a5

	assert.EqualValues(t, 2, lc.Epoch())
	assert.Equal(t, Fenced, lc.Status())

	// Should not accept anymore writes & reads

	res3, err := lc.Write(&proto.WriteRequest{
		ShardId: &shard,
		Puts: []*proto.PutRequest{{
			Key:     "a",
			Payload: []byte("value-a")}},
	})

	assert.Nil(t, res3)
	assert.ErrorIs(t, err, ErrorInvalidStatus)

	res4, err := lc.Read(&proto.ReadRequest{
		ShardId: &shard,
		Gets:    []*proto.GetRequest{{Key: "a"}},
	})

	assert.Nil(t, res4)
	assert.ErrorIs(t, err, ErrorInvalidStatus)

	assert.NoError(t, lc.Close())
	assert.NoError(t, kvFactory.Close())
	assert.NoError(t, walFactory.Close())
}

func TestLeaderController_BecomeLeader_RF2(t *testing.T) {
	var shard uint32 = 1

	kvFactory, err := kv.NewPebbleKVFactory(testKVOptions)
	assert.NoError(t, err)
	walFactory := wal.NewInMemoryWalFactory()

	rpc := newMockRpcClient()

	lc, err := NewLeaderController(shard, rpc, walFactory, kvFactory)
	assert.NoError(t, err)

	assert.EqualValues(t, wal.InvalidEpoch, lc.Epoch())
	assert.Equal(t, NotMember, lc.Status())

	fr, err := lc.Fence(&proto.FenceRequest{
		ShardId: shard,
		Epoch:   1,
	})
	assert.NoError(t, err)
	assert.Equal(t, InvalidEntryId, fr.HeadIndex)

	_, err = lc.BecomeLeader(&proto.BecomeLeaderRequest{
		ShardId:           shard,
		Epoch:             1,
		ReplicationFactor: 2,
		FollowerMaps: map[string]*proto.EntryId{
			"f1": InvalidEntryId,
		},
	})
	assert.NoError(t, err)

	assert.EqualValues(t, 1, lc.Epoch())
	assert.Equal(t, Leader, lc.Status())

	go func() {
		req := <-rpc.addEntryReqs

		rpc.addEntryResps <- &proto.AddEntryResponse{
			Offset: req.Entry.Offset,
		}
	}()

	/// Write entry
	res, err := lc.Write(&proto.WriteRequest{
		ShardId: &shard,
		Puts: []*proto.PutRequest{{
			Key:     "a",
			Payload: []byte("value-a")}},
	})

	assert.NoError(t, err)
	assert.EqualValues(t, 1, len(res.Puts))
	assert.Equal(t, proto.Status_OK, res.Puts[0].Status)
	assert.EqualValues(t, 0, res.Puts[0].Stat.Version)

	/// Read entry
	res2, err := lc.Read(&proto.ReadRequest{
		ShardId: &shard,
		Gets:    []*proto.GetRequest{{Key: "a", IncludePayload: true}},
	})

	assert.NoError(t, err)
	assert.EqualValues(t, 1, len(res2.Gets))
	assert.Equal(t, proto.Status_OK, res2.Gets[0].Status)
	assert.Equal(t, []byte("value-a"), res2.Gets[0].Payload)
	assert.EqualValues(t, 0, res.Puts[0].Stat.Version)

	/// Fence leader

	fr2, err := lc.Fence(&proto.FenceRequest{
		ShardId: shard,
		Epoch:   2,
	})
	assert.NoError(t, err)
<<<<<<< HEAD
	assert.Equal(t, &proto.EntryId{Epoch: 1, Offset: 0}, fr2.HeadIndex)
=======
	assert.EqualValues(t, 2, fr2.Epoch)
	AssertProtoEqual(t, &proto.EntryId{Epoch: 1, Offset: 0}, fr2.HeadIndex)
>>>>>>> 02bea7a5

	assert.EqualValues(t, 2, lc.Epoch())
	assert.Equal(t, Fenced, lc.Status())

	// Should not accept anymore writes & reads

	res3, err := lc.Write(&proto.WriteRequest{
		ShardId: &shard,
		Puts: []*proto.PutRequest{{
			Key:     "a",
			Payload: []byte("value-a")}},
	})

	assert.Nil(t, res3)
	assert.ErrorIs(t, err, ErrorInvalidStatus)

	res4, err := lc.Read(&proto.ReadRequest{
		ShardId: &shard,
		Gets:    []*proto.GetRequest{{Key: "a"}},
	})

	assert.Nil(t, res4)
	assert.ErrorIs(t, err, ErrorInvalidStatus)

	close(rpc.addEntryResps)
	assert.NoError(t, lc.Close())
	assert.NoError(t, kvFactory.Close())
	assert.NoError(t, walFactory.Close())
}

func TestLeaderController_EpochPersistent(t *testing.T) {
	var shard uint32 = 1

	kvFactory, err := kv.NewPebbleKVFactory(&kv.KVFactoryOptions{
		DataDir:   t.TempDir(),
		CacheSize: 10 * 1024,
	})
	assert.NoError(t, err)
	walFactory := wal.NewWalFactory(&wal.WalFactoryOptions{
		LogDir: t.TempDir(),
	})

	lc, err := NewLeaderController(shard, newMockRpcClient(), walFactory, kvFactory)
	assert.NoError(t, err)

	assert.EqualValues(t, wal.InvalidEpoch, lc.Epoch())
	assert.Equal(t, NotMember, lc.Status())

	/// Fence leader

	fr2, err := lc.Fence(&proto.FenceRequest{
		ShardId: shard,
		Epoch:   5,
	})
	assert.NoError(t, err)
<<<<<<< HEAD
	assert.Equal(t, InvalidEntryId, fr2.HeadIndex)
=======
	assert.EqualValues(t, 5, fr2.Epoch)
	AssertProtoEqual(t, &proto.EntryId{Epoch: wal.InvalidEpoch, Offset: wal.InvalidOffset}, fr2.HeadIndex)
>>>>>>> 02bea7a5

	assert.EqualValues(t, 5, lc.Epoch())
	assert.Equal(t, Fenced, lc.Status())

	assert.NoError(t, lc.Close())

	/// Re-Open lead controller
	lc, err = NewLeaderController(shard, newMockRpcClient(), walFactory, kvFactory)
	assert.NoError(t, err)

	assert.EqualValues(t, 5, lc.Epoch())
	assert.Equal(t, NotMember, lc.Status())
	assert.NoError(t, lc.Close())

	assert.NoError(t, kvFactory.Close())
	assert.NoError(t, walFactory.Close())
}

func TestLeaderController_FenceEpoch(t *testing.T) {
	var shard uint32 = 1

	kvFactory, err := kv.NewPebbleKVFactory(&kv.KVFactoryOptions{
		DataDir:   t.TempDir(),
		CacheSize: 10 * 1024,
	})
	assert.NoError(t, err)
	walFactory := wal.NewWalFactory(&wal.WalFactoryOptions{
		LogDir: t.TempDir(),
	})

	db, err := kv.NewDB(shard, kvFactory)
	assert.NoError(t, err)
	// Force a new epoch in the DB before opening
	assert.NoError(t, db.UpdateEpoch(5))
	assert.NoError(t, db.Close())

	lc, err := NewLeaderController(shard, newMockRpcClient(), walFactory, kvFactory)
	assert.NoError(t, err)

	assert.EqualValues(t, 5, lc.Epoch())
	assert.Equal(t, NotMember, lc.Status())

	// Smaller epoch will fail
	fr, err := lc.Fence(&proto.FenceRequest{
		ShardId: shard,
		Epoch:   4,
	})
	assert.Nil(t, fr)
	assert.Equal(t, CodeInvalidEpoch, status.Code(err))

	// Same epoch will fail
	fr, err = lc.Fence(&proto.FenceRequest{
		ShardId: shard,
		Epoch:   5,
	})
	assert.Nil(t, fr)
	assert.Equal(t, CodeInvalidEpoch, status.Code(err))

	assert.NoError(t, lc.Close())
	assert.NoError(t, kvFactory.Close())
	assert.NoError(t, walFactory.Close())
}

func TestLeaderController_BecomeLeaderEpoch(t *testing.T) {
	var shard uint32 = 1

	kvFactory, err := kv.NewPebbleKVFactory(&kv.KVFactoryOptions{
		DataDir:   t.TempDir(),
		CacheSize: 10 * 1024,
	})
	assert.NoError(t, err)
	walFactory := wal.NewWalFactory(&wal.WalFactoryOptions{
		LogDir: t.TempDir(),
	})

	db, err := kv.NewDB(shard, kvFactory)
	assert.NoError(t, err)
	// Force a new epoch in the DB before opening
	assert.NoError(t, db.UpdateEpoch(5))
	assert.NoError(t, db.Close())

	lc, err := NewLeaderController(shard, newMockRpcClient(), walFactory, kvFactory)
	assert.NoError(t, err)

	assert.EqualValues(t, 5, lc.Epoch())
	assert.Equal(t, NotMember, lc.Status())

	// Smaller epoch will fail
	resp, err := lc.BecomeLeader(&proto.BecomeLeaderRequest{
		ShardId:           shard,
		Epoch:             4,
		ReplicationFactor: 1,
		FollowerMaps:      nil,
	})
	assert.Nil(t, resp)
	assert.Equal(t, CodeInvalidEpoch, status.Code(err))

	// Higher epoch will fail
	resp, err = lc.BecomeLeader(&proto.BecomeLeaderRequest{
		ShardId:           shard,
		Epoch:             6,
		ReplicationFactor: 1,
		FollowerMaps:      nil,
	})
	assert.Nil(t, resp)
	assert.Equal(t, CodeInvalidEpoch, status.Code(err))

	// Same epoch will succeed
	resp, err = lc.BecomeLeader(&proto.BecomeLeaderRequest{
		ShardId:           shard,
		Epoch:             5,
		ReplicationFactor: 1,
		FollowerMaps:      nil,
	})
	assert.NoError(t, err)

	assert.NoError(t, lc.Close())
	assert.NoError(t, kvFactory.Close())
	assert.NoError(t, walFactory.Close())
}

func TestLeaderController_AddFollower(t *testing.T) {
	var shard uint32 = 1

	kvFactory := kv.NewPebbleKVFactory(testKVOptions)
	walFactory := wal.NewInMemoryWalFactory()

	lc, err := NewLeaderController(shard, newMockRpcClient(), walFactory, kvFactory)
	assert.NoError(t, err)

	_, err = lc.Fence(&proto.FenceRequest{
		Epoch:   5,
		ShardId: shard,
	})
	assert.NoError(t, err)

	assert.EqualValues(t, 5, lc.Epoch())
	assert.Equal(t, Fenced, lc.Status())

	_, err = lc.BecomeLeader(&proto.BecomeLeaderRequest{
		ShardId:           shard,
		Epoch:             5,
		ReplicationFactor: 3,
		FollowerMaps: map[string]*proto.EntryId{
			"f1": InvalidEntryId,
		},
	})
	assert.NoError(t, err)

	// f1 is already connected
	afRes, err := lc.AddFollower(&proto.AddFollowerRequest{
		ShardId:           shard,
		Epoch:             5,
		FollowerName:      "f1",
		FollowerHeadIndex: InvalidEntryId,
	})
	assert.Nil(t, afRes)
	assert.Error(t, err)

	_, err = lc.AddFollower(&proto.AddFollowerRequest{
		ShardId:           shard,
		Epoch:             5,
		FollowerName:      "f2",
		FollowerHeadIndex: InvalidEntryId,
	})
	assert.NoError(t, err)

	// We have already 2 followers and with replication-factor=3
	// it's not possible to add any more followers
	afRes, err = lc.AddFollower(&proto.AddFollowerRequest{
		ShardId:           shard,
		Epoch:             5,
		FollowerName:      "f3",
		FollowerHeadIndex: InvalidEntryId,
	})
	assert.Nil(t, afRes)
	assert.Error(t, err)

	assert.NoError(t, lc.Close())
	assert.NoError(t, kvFactory.Close())
	assert.NoError(t, walFactory.Close())
}

func TestLeaderController_AddFollowerCheckEpoch(t *testing.T) {
	var shard uint32 = 1

	kvFactory := kv.NewPebbleKVFactory(testKVOptions)
	walFactory := wal.NewInMemoryWalFactory()

	lc, err := NewLeaderController(shard, newMockRpcClient(), walFactory, kvFactory)
	assert.NoError(t, err)

	_, err = lc.Fence(&proto.FenceRequest{
		Epoch:   5,
		ShardId: shard,
	})
	assert.NoError(t, err)

	_, err = lc.BecomeLeader(&proto.BecomeLeaderRequest{
		ShardId:           shard,
		Epoch:             5,
		ReplicationFactor: 3,
		FollowerMaps: map[string]*proto.EntryId{
			"f1": InvalidEntryId,
		},
	})
	assert.NoError(t, err)

	afRes, err := lc.AddFollower(&proto.AddFollowerRequest{
		ShardId:           shard,
		Epoch:             4,
		FollowerName:      "f2",
		FollowerHeadIndex: InvalidEntryId,
	})
	assert.Nil(t, afRes)
	assert.Equal(t, CodeInvalidEpoch, status.Code(err))

	afRes, err = lc.AddFollower(&proto.AddFollowerRequest{
		ShardId:           shard,
		Epoch:             6,
		FollowerName:      "f2",
		FollowerHeadIndex: InvalidEntryId,
	})
	assert.Nil(t, afRes)
	assert.Equal(t, CodeInvalidEpoch, status.Code(err))

	assert.NoError(t, lc.Close())
	assert.NoError(t, kvFactory.Close())
	assert.NoError(t, walFactory.Close())
}

func TestLeaderController_AddFollower(t *testing.T) {
	var shard uint32 = 1

	kvFactory, err := kv.NewPebbleKVFactory(testKVOptions)
	assert.NoError(t, err)
	walFactory := wal.NewInMemoryWalFactory()

	lc, err := NewLeaderController(shard, newMockRpcClient(), walFactory, kvFactory)
	assert.NoError(t, err)

	_, err = lc.Fence(&proto.FenceRequest{
		Epoch:   5,
		ShardId: shard,
	})
	assert.NoError(t, err)

	assert.EqualValues(t, 5, lc.Epoch())
	assert.Equal(t, Fenced, lc.Status())

	_, err = lc.BecomeLeader(&proto.BecomeLeaderRequest{
		ShardId:           shard,
		Epoch:             5,
		ReplicationFactor: 3,
		FollowerMaps: map[string]*proto.EntryId{
			"f1": InvalidEntryId,
		},
	})
	assert.NoError(t, err)

	// f1 is already connected
	afRes, err := lc.AddFollower(&proto.AddFollowerRequest{
		ShardId:           shard,
		Epoch:             5,
		FollowerName:      "f1",
		FollowerHeadIndex: InvalidEntryId,
	})
	assert.Nil(t, afRes)
	assert.Error(t, err)

	_, err = lc.AddFollower(&proto.AddFollowerRequest{
		ShardId:           shard,
		Epoch:             5,
		FollowerName:      "f2",
		FollowerHeadIndex: InvalidEntryId,
	})
	assert.NoError(t, err)

	// We have already 2 followers and with replication-factor=3
	// it's not possible to add any more followers
	afRes, err = lc.AddFollower(&proto.AddFollowerRequest{
		ShardId:           shard,
		Epoch:             5,
		FollowerName:      "f3",
		FollowerHeadIndex: InvalidEntryId,
	})
	assert.Nil(t, afRes)
	assert.Error(t, err)

	assert.NoError(t, lc.Close())
	assert.NoError(t, kvFactory.Close())
	assert.NoError(t, walFactory.Close())
}

func TestLeaderController_AddFollowerCheckEpoch(t *testing.T) {
	var shard uint32 = 1

	kvFactory, err := kv.NewPebbleKVFactory(testKVOptions)
	assert.NoError(t, err)
	walFactory := wal.NewInMemoryWalFactory()

	lc, err := NewLeaderController(shard, newMockRpcClient(), walFactory, kvFactory)
	assert.NoError(t, err)

	_, err = lc.Fence(&proto.FenceRequest{
		Epoch:   5,
		ShardId: shard,
	})
	assert.NoError(t, err)

	_, err = lc.BecomeLeader(&proto.BecomeLeaderRequest{
		ShardId:           shard,
		Epoch:             5,
		ReplicationFactor: 3,
		FollowerMaps: map[string]*proto.EntryId{
			"f1": InvalidEntryId,
		},
	})
	assert.NoError(t, err)

	afRes, err := lc.AddFollower(&proto.AddFollowerRequest{
		ShardId:           shard,
		Epoch:             4,
		FollowerName:      "f2",
		FollowerHeadIndex: InvalidEntryId,
	})
	assert.Nil(t, afRes)
	assert.Equal(t, CodeInvalidEpoch, status.Code(err))

	afRes, err = lc.AddFollower(&proto.AddFollowerRequest{
		ShardId:           shard,
		Epoch:             6,
		FollowerName:      "f2",
		FollowerHeadIndex: InvalidEntryId,
	})
	assert.Nil(t, afRes)
	assert.Equal(t, CodeInvalidEpoch, status.Code(err))

	assert.NoError(t, lc.Close())
	assert.NoError(t, kvFactory.Close())
	assert.NoError(t, walFactory.Close())
}

// When a leader starts, before we can start to serve write/read requests, we need to ensure
// that all the entries that are in the leader wal are fully committed and applied into the db.
// Otherwise, we could have the scenario where entries were already acked to a client though
// are not appearing when doing a subsequent read if the leader has changed.
func TestLeaderController_EntryVisibilityAfterBecomingLeader(t *testing.T) {
	var shard uint32 = 1

	kvFactory, err := kv.NewPebbleKVFactory(&kv.KVFactoryOptions{
		DataDir:   t.TempDir(),
		CacheSize: 10 * 1024,
	})
	assert.NoError(t, err)
	walFactory := wal.NewWalFactory(&wal.WalFactoryOptions{
		LogDir: t.TempDir(),
	})

	wal, err := walFactory.NewWal(shard)
	assert.NoError(t, err)
	v, err := pb.Marshal(&proto.WriteRequest{
		ShardId: &shard,
		Puts: []*proto.PutRequest{{
			Key:     "my-key",
			Payload: []byte("my-value"),
		}},
	})
	assert.NoError(t, err)
	assert.NoError(t, wal.Append(&proto.LogEntry{
		Epoch:  0,
		Offset: 0,
		Value:  v,
	}))

	rpc := newMockRpcClient()

	lc, _ := NewLeaderController(shard, rpc, walFactory, kvFactory)

	_, _ = lc.Fence(&proto.FenceRequest{
		ShardId: shard,
		Epoch:   1,
	})

	// Respond to replication flow to follower
	go func() {
		req := <-rpc.addEntryReqs

		rpc.addEntryResps <- &proto.AddEntryResponse{
			Epoch:  req.Epoch,
			Offset: req.Entry.Offset,
		}
	}()

	_, _ = lc.BecomeLeader(&proto.BecomeLeaderRequest{
		ShardId:           shard,
		Epoch:             1,
		ReplicationFactor: 2,
		FollowerMaps: map[string]*proto.EntryId{
			// The follower does not have the entry in its wal yet
			"f1": {Epoch: 0, Offset: -1},
		},
	})

	/// We should be able to read the entry, even if it was not fully committed before the leader started
	res, err := lc.Read(&proto.ReadRequest{
		ShardId: &shard,
		Gets:    []*proto.GetRequest{{Key: "my-key", IncludePayload: true}},
	})

	assert.NoError(t, err)
	assert.EqualValues(t, 1, len(res.Gets))
	assert.Equal(t, proto.Status_OK, res.Gets[0].Status)
	assert.Equal(t, []byte("my-value"), res.Gets[0].Payload)
	assert.EqualValues(t, 0, res.Gets[0].Stat.Version)

	assert.NoError(t, lc.Close())
	assert.NoError(t, kvFactory.Close())
	assert.NoError(t, walFactory.Close())
}<|MERGE_RESOLUTION|>--- conflicted
+++ resolved
@@ -102,12 +102,7 @@
 		Epoch:   1,
 	})
 	assert.NoError(t, err)
-<<<<<<< HEAD
-	assert.Equal(t, InvalidEntryId, fr.HeadIndex)
-=======
-	assert.EqualValues(t, 1, fr.Epoch)
 	AssertProtoEqual(t, InvalidEntryId, fr.HeadIndex)
->>>>>>> 02bea7a5
 
 	_, err = lc.BecomeLeader(&proto.BecomeLeaderRequest{
 		ShardId:           shard,
@@ -152,12 +147,7 @@
 		Epoch:   2,
 	})
 	assert.NoError(t, err)
-<<<<<<< HEAD
-	assert.Equal(t, &proto.EntryId{Epoch: 1, Offset: 0}, fr2.HeadIndex)
-=======
-	assert.EqualValues(t, 2, fr2.Epoch)
 	AssertProtoEqual(t, &proto.EntryId{Epoch: 1, Offset: 0}, fr2.HeadIndex)
->>>>>>> 02bea7a5
 
 	assert.EqualValues(t, 2, lc.Epoch())
 	assert.Equal(t, Fenced, lc.Status())
@@ -262,12 +252,7 @@
 		Epoch:   2,
 	})
 	assert.NoError(t, err)
-<<<<<<< HEAD
-	assert.Equal(t, &proto.EntryId{Epoch: 1, Offset: 0}, fr2.HeadIndex)
-=======
-	assert.EqualValues(t, 2, fr2.Epoch)
 	AssertProtoEqual(t, &proto.EntryId{Epoch: 1, Offset: 0}, fr2.HeadIndex)
->>>>>>> 02bea7a5
 
 	assert.EqualValues(t, 2, lc.Epoch())
 	assert.Equal(t, Fenced, lc.Status())
@@ -323,12 +308,7 @@
 		Epoch:   5,
 	})
 	assert.NoError(t, err)
-<<<<<<< HEAD
-	assert.Equal(t, InvalidEntryId, fr2.HeadIndex)
-=======
-	assert.EqualValues(t, 5, fr2.Epoch)
 	AssertProtoEqual(t, &proto.EntryId{Epoch: wal.InvalidEpoch, Offset: wal.InvalidOffset}, fr2.HeadIndex)
->>>>>>> 02bea7a5
 
 	assert.EqualValues(t, 5, lc.Epoch())
 	assert.Equal(t, Fenced, lc.Status())
@@ -453,7 +433,8 @@
 func TestLeaderController_AddFollower(t *testing.T) {
 	var shard uint32 = 1
 
-	kvFactory := kv.NewPebbleKVFactory(testKVOptions)
+	kvFactory, err := kv.NewPebbleKVFactory(testKVOptions)
+	assert.NoError(t, err)
 	walFactory := wal.NewInMemoryWalFactory()
 
 	lc, err := NewLeaderController(shard, newMockRpcClient(), walFactory, kvFactory)
@@ -515,7 +496,8 @@
 func TestLeaderController_AddFollowerCheckEpoch(t *testing.T) {
 	var shard uint32 = 1
 
-	kvFactory := kv.NewPebbleKVFactory(testKVOptions)
+	kvFactory, err := kv.NewPebbleKVFactory(testKVOptions)
+	assert.NoError(t, err)
 	walFactory := wal.NewInMemoryWalFactory()
 
 	lc, err := NewLeaderController(shard, newMockRpcClient(), walFactory, kvFactory)
@@ -560,118 +542,6 @@
 	assert.NoError(t, walFactory.Close())
 }
 
-func TestLeaderController_AddFollower(t *testing.T) {
-	var shard uint32 = 1
-
-	kvFactory, err := kv.NewPebbleKVFactory(testKVOptions)
-	assert.NoError(t, err)
-	walFactory := wal.NewInMemoryWalFactory()
-
-	lc, err := NewLeaderController(shard, newMockRpcClient(), walFactory, kvFactory)
-	assert.NoError(t, err)
-
-	_, err = lc.Fence(&proto.FenceRequest{
-		Epoch:   5,
-		ShardId: shard,
-	})
-	assert.NoError(t, err)
-
-	assert.EqualValues(t, 5, lc.Epoch())
-	assert.Equal(t, Fenced, lc.Status())
-
-	_, err = lc.BecomeLeader(&proto.BecomeLeaderRequest{
-		ShardId:           shard,
-		Epoch:             5,
-		ReplicationFactor: 3,
-		FollowerMaps: map[string]*proto.EntryId{
-			"f1": InvalidEntryId,
-		},
-	})
-	assert.NoError(t, err)
-
-	// f1 is already connected
-	afRes, err := lc.AddFollower(&proto.AddFollowerRequest{
-		ShardId:           shard,
-		Epoch:             5,
-		FollowerName:      "f1",
-		FollowerHeadIndex: InvalidEntryId,
-	})
-	assert.Nil(t, afRes)
-	assert.Error(t, err)
-
-	_, err = lc.AddFollower(&proto.AddFollowerRequest{
-		ShardId:           shard,
-		Epoch:             5,
-		FollowerName:      "f2",
-		FollowerHeadIndex: InvalidEntryId,
-	})
-	assert.NoError(t, err)
-
-	// We have already 2 followers and with replication-factor=3
-	// it's not possible to add any more followers
-	afRes, err = lc.AddFollower(&proto.AddFollowerRequest{
-		ShardId:           shard,
-		Epoch:             5,
-		FollowerName:      "f3",
-		FollowerHeadIndex: InvalidEntryId,
-	})
-	assert.Nil(t, afRes)
-	assert.Error(t, err)
-
-	assert.NoError(t, lc.Close())
-	assert.NoError(t, kvFactory.Close())
-	assert.NoError(t, walFactory.Close())
-}
-
-func TestLeaderController_AddFollowerCheckEpoch(t *testing.T) {
-	var shard uint32 = 1
-
-	kvFactory, err := kv.NewPebbleKVFactory(testKVOptions)
-	assert.NoError(t, err)
-	walFactory := wal.NewInMemoryWalFactory()
-
-	lc, err := NewLeaderController(shard, newMockRpcClient(), walFactory, kvFactory)
-	assert.NoError(t, err)
-
-	_, err = lc.Fence(&proto.FenceRequest{
-		Epoch:   5,
-		ShardId: shard,
-	})
-	assert.NoError(t, err)
-
-	_, err = lc.BecomeLeader(&proto.BecomeLeaderRequest{
-		ShardId:           shard,
-		Epoch:             5,
-		ReplicationFactor: 3,
-		FollowerMaps: map[string]*proto.EntryId{
-			"f1": InvalidEntryId,
-		},
-	})
-	assert.NoError(t, err)
-
-	afRes, err := lc.AddFollower(&proto.AddFollowerRequest{
-		ShardId:           shard,
-		Epoch:             4,
-		FollowerName:      "f2",
-		FollowerHeadIndex: InvalidEntryId,
-	})
-	assert.Nil(t, afRes)
-	assert.Equal(t, CodeInvalidEpoch, status.Code(err))
-
-	afRes, err = lc.AddFollower(&proto.AddFollowerRequest{
-		ShardId:           shard,
-		Epoch:             6,
-		FollowerName:      "f2",
-		FollowerHeadIndex: InvalidEntryId,
-	})
-	assert.Nil(t, afRes)
-	assert.Equal(t, CodeInvalidEpoch, status.Code(err))
-
-	assert.NoError(t, lc.Close())
-	assert.NoError(t, kvFactory.Close())
-	assert.NoError(t, walFactory.Close())
-}
-
 // When a leader starts, before we can start to serve write/read requests, we need to ensure
 // that all the entries that are in the leader wal are fully committed and applied into the db.
 // Otherwise, we could have the scenario where entries were already acked to a client though
@@ -718,7 +588,6 @@
 		req := <-rpc.addEntryReqs
 
 		rpc.addEntryResps <- &proto.AddEntryResponse{
-			Epoch:  req.Epoch,
 			Offset: req.Entry.Offset,
 		}
 	}()
