package server

import (
	"github.com/stretchr/testify/assert"
	"google.golang.org/grpc/status"
	"google.golang.org/protobuf/encoding/protojson"
	pb "google.golang.org/protobuf/proto"
	"oxia/proto"
	"oxia/server/kv"
	"oxia/server/wal"
	"testing"
)

func AssertProtoEqual(t *testing.T, expected, actual pb.Message) {
	if !pb.Equal(expected, actual) {
		protoMarshal := protojson.MarshalOptions{
			EmitUnpopulated: true,
		}
		expectedJson, _ := protoMarshal.Marshal(expected)
		actualJson, _ := protoMarshal.Marshal(actual)
		assert.Equal(t, string(expectedJson), string(actualJson))
	}
}

func TestLeaderController_NotInitialized(t *testing.T) {
	var shard uint32 = 1

	kvFactory := kv.NewPebbleKVFactory(testKVOptions)
	walFactory := wal.NewInMemoryWalFactory()

	lc, err := NewLeaderController(shard, newMockRpcClient(), walFactory, kvFactory)
	assert.NoError(t, err)

	assert.EqualValues(t, wal.InvalidEpoch, lc.Epoch())
	assert.Equal(t, NotMember, lc.Status())

	res, err := lc.Write(&proto.WriteRequest{
		ShardId: &shard,
		Puts: []*proto.PutRequest{{
			Key:     "a",
			Payload: []byte("value-a")}},
	})

	assert.Nil(t, res)
	assert.ErrorIs(t, err, ErrorInvalidStatus)

	res2, err := lc.Read(&proto.ReadRequest{
		ShardId: &shard,
		Gets:    []*proto.GetRequest{{Key: "a"}},
	})

	assert.Nil(t, res2)
	assert.ErrorIs(t, err, ErrorInvalidStatus)

	assert.NoError(t, lc.Close())
	assert.NoError(t, kvFactory.Close())
	assert.NoError(t, walFactory.Close())
}

func TestLeaderController_BecomeLeader_NoFencing(t *testing.T) {
	var shard uint32 = 1

	kvFactory := kv.NewPebbleKVFactory(testKVOptions)
	walFactory := wal.NewInMemoryWalFactory()

	lc, err := NewLeaderController(shard, newMockRpcClient(), walFactory, kvFactory)
	assert.NoError(t, err)

	assert.EqualValues(t, wal.InvalidEpoch, lc.Epoch())
	assert.Equal(t, NotMember, lc.Status())
	resp, err := lc.BecomeLeader(&proto.BecomeLeaderRequest{
		ShardId:           shard,
		Epoch:             1,
		ReplicationFactor: 1,
		FollowerMaps:      nil,
	})
	assert.Nil(t, resp)
	assert.Equal(t, CodeInvalidEpoch, status.Code(err))

	assert.NoError(t, lc.Close())
	assert.NoError(t, kvFactory.Close())
	assert.NoError(t, walFactory.Close())
}

func TestLeaderController_BecomeLeader_RF1(t *testing.T) {
	var shard uint32 = 1

	kvFactory := kv.NewPebbleKVFactory(testKVOptions)
	walFactory := wal.NewInMemoryWalFactory()

	lc, err := NewLeaderController(shard, newMockRpcClient(), walFactory, kvFactory)
	assert.NoError(t, err)

	assert.EqualValues(t, wal.InvalidEpoch, lc.Epoch())
	assert.Equal(t, NotMember, lc.Status())

	fr, err := lc.Fence(&proto.FenceRequest{
		ShardId: shard,
		Epoch:   1,
	})
	assert.NoError(t, err)
	assert.EqualValues(t, 1, fr.Epoch)
	AssertProtoEqual(t, InvalidEntryId, fr.HeadIndex)

	resp, err := lc.BecomeLeader(&proto.BecomeLeaderRequest{
		ShardId:           shard,
		Epoch:             1,
		ReplicationFactor: 1,
		FollowerMaps:      nil,
	})
	assert.NoError(t, err)
	assert.EqualValues(t, 1, resp.Epoch)

	assert.EqualValues(t, 1, lc.Epoch())
	assert.Equal(t, Leader, lc.Status())

	/// Write entry
	res, err := lc.Write(&proto.WriteRequest{
		ShardId: &shard,
		Puts: []*proto.PutRequest{{
			Key:     "a",
			Payload: []byte("value-a")}},
	})

	assert.NoError(t, err)
	assert.EqualValues(t, 1, len(res.Puts))
	assert.Equal(t, proto.Status_OK, res.Puts[0].Status)
	assert.EqualValues(t, 0, res.Puts[0].Stat.Version)

	/// Read entry
	res2, err := lc.Read(&proto.ReadRequest{
		ShardId: &shard,
		Gets:    []*proto.GetRequest{{Key: "a", IncludePayload: true}},
	})

	assert.NoError(t, err)
	assert.EqualValues(t, 1, len(res2.Gets))
	assert.Equal(t, proto.Status_OK, res2.Gets[0].Status)
	assert.Equal(t, []byte("value-a"), res2.Gets[0].Payload)
	assert.EqualValues(t, 0, res.Puts[0].Stat.Version)

	/// Fence leader

	fr2, err := lc.Fence(&proto.FenceRequest{
		ShardId: shard,
		Epoch:   2,
	})
	assert.NoError(t, err)
	assert.EqualValues(t, 2, fr2.Epoch)
	AssertProtoEqual(t, &proto.EntryId{Epoch: 1, Offset: 0}, fr2.HeadIndex)

	assert.EqualValues(t, 2, lc.Epoch())
	assert.Equal(t, Fenced, lc.Status())

	// Should not accept anymore writes & reads

	res3, err := lc.Write(&proto.WriteRequest{
		ShardId: &shard,
		Puts: []*proto.PutRequest{{
			Key:     "a",
			Payload: []byte("value-a")}},
	})

	assert.Nil(t, res3)
	assert.ErrorIs(t, err, ErrorInvalidStatus)

	res4, err := lc.Read(&proto.ReadRequest{
		ShardId: &shard,
		Gets:    []*proto.GetRequest{{Key: "a"}},
	})

	assert.Nil(t, res4)
	assert.ErrorIs(t, err, ErrorInvalidStatus)

	assert.NoError(t, lc.Close())
	assert.NoError(t, kvFactory.Close())
	assert.NoError(t, walFactory.Close())
}

func TestLeaderController_BecomeLeader_RF2(t *testing.T) {
	var shard uint32 = 1

	kvFactory := kv.NewPebbleKVFactory(testKVOptions)
	walFactory := wal.NewInMemoryWalFactory()

	rpc := newMockRpcClient()

	lc, err := NewLeaderController(shard, rpc, walFactory, kvFactory)
	assert.NoError(t, err)

	assert.EqualValues(t, wal.InvalidEpoch, lc.Epoch())
	assert.Equal(t, NotMember, lc.Status())

	fr, err := lc.Fence(&proto.FenceRequest{
		ShardId: shard,
		Epoch:   1,
	})
	assert.NoError(t, err)
	assert.EqualValues(t, 1, fr.Epoch)
	assert.Equal(t, InvalidEntryId, fr.HeadIndex)

	resp, err := lc.BecomeLeader(&proto.BecomeLeaderRequest{
		ShardId:           shard,
		Epoch:             1,
		ReplicationFactor: 2,
		FollowerMaps: map[string]*proto.EntryId{
			"f1": InvalidEntryId,
		},
	})
	assert.NoError(t, err)
	assert.EqualValues(t, 1, resp.Epoch)

	assert.EqualValues(t, 1, lc.Epoch())
	assert.Equal(t, Leader, lc.Status())

	go func() {
		req := <-rpc.addEntryReqs

		rpc.addEntryResps <- &proto.AddEntryResponse{
			Epoch:  req.Epoch,
			Offset: req.Entry.Offset,
		}
	}()

	/// Write entry
	res, err := lc.Write(&proto.WriteRequest{
		ShardId: &shard,
		Puts: []*proto.PutRequest{{
			Key:     "a",
			Payload: []byte("value-a")}},
	})

	assert.NoError(t, err)
	assert.EqualValues(t, 1, len(res.Puts))
	assert.Equal(t, proto.Status_OK, res.Puts[0].Status)
	assert.EqualValues(t, 0, res.Puts[0].Stat.Version)

	/// Read entry
	res2, err := lc.Read(&proto.ReadRequest{
		ShardId: &shard,
		Gets:    []*proto.GetRequest{{Key: "a", IncludePayload: true}},
	})

	assert.NoError(t, err)
	assert.EqualValues(t, 1, len(res2.Gets))
	assert.Equal(t, proto.Status_OK, res2.Gets[0].Status)
	assert.Equal(t, []byte("value-a"), res2.Gets[0].Payload)
	assert.EqualValues(t, 0, res.Puts[0].Stat.Version)

	/// Fence leader

	fr2, err := lc.Fence(&proto.FenceRequest{
		ShardId: shard,
		Epoch:   2,
	})
	assert.NoError(t, err)
	assert.EqualValues(t, 2, fr2.Epoch)
	AssertProtoEqual(t, &proto.EntryId{Epoch: 1, Offset: 0}, fr2.HeadIndex)

	assert.EqualValues(t, 2, lc.Epoch())
	assert.Equal(t, Fenced, lc.Status())

	// Should not accept anymore writes & reads

	res3, err := lc.Write(&proto.WriteRequest{
		ShardId: &shard,
		Puts: []*proto.PutRequest{{
			Key:     "a",
			Payload: []byte("value-a")}},
	})

	assert.Nil(t, res3)
	assert.ErrorIs(t, err, ErrorInvalidStatus)

	res4, err := lc.Read(&proto.ReadRequest{
		ShardId: &shard,
		Gets:    []*proto.GetRequest{{Key: "a"}},
	})

	assert.Nil(t, res4)
	assert.ErrorIs(t, err, ErrorInvalidStatus)

	close(rpc.addEntryResps)
	assert.NoError(t, lc.Close())
	assert.NoError(t, kvFactory.Close())
	assert.NoError(t, walFactory.Close())
}

func TestLeaderController_EpochPersistent(t *testing.T) {
	var shard uint32 = 1

	kvFactory := kv.NewPebbleKVFactory(&kv.KVFactoryOptions{
		DataDir:   t.TempDir(),
		CacheSize: 10 * 1024,
	})
	walFactory := wal.NewWalFactory(&wal.WalFactoryOptions{
		LogDir: t.TempDir(),
	})

	lc, err := NewLeaderController(shard, newMockRpcClient(), walFactory, kvFactory)
	assert.NoError(t, err)

	assert.EqualValues(t, wal.InvalidEpoch, lc.Epoch())
	assert.Equal(t, NotMember, lc.Status())

	/// Fence leader

	fr2, err := lc.Fence(&proto.FenceRequest{
		ShardId: shard,
		Epoch:   5,
	})
	assert.NoError(t, err)
	assert.EqualValues(t, 5, fr2.Epoch)
<<<<<<< HEAD
	assert.Equal(t, InvalidEntryId, fr2.HeadIndex)
=======
	AssertProtoEqual(t, &proto.EntryId{Epoch: wal.InvalidEpoch, Offset: wal.InvalidOffset}, fr2.HeadIndex)
>>>>>>> 01358c12

	assert.EqualValues(t, 5, lc.Epoch())
	assert.Equal(t, Fenced, lc.Status())

	assert.NoError(t, lc.Close())

	/// Re-Open lead controller
	lc, err = NewLeaderController(shard, newMockRpcClient(), walFactory, kvFactory)
	assert.NoError(t, err)

	assert.EqualValues(t, 5, lc.Epoch())
	assert.Equal(t, NotMember, lc.Status())
	assert.NoError(t, lc.Close())

	assert.NoError(t, kvFactory.Close())
	assert.NoError(t, walFactory.Close())
}

func TestLeaderController_FenceEpoch(t *testing.T) {
	var shard uint32 = 1

	kvFactory := kv.NewPebbleKVFactory(&kv.KVFactoryOptions{
		DataDir:   t.TempDir(),
		CacheSize: 10 * 1024,
	})
	walFactory := wal.NewWalFactory(&wal.WalFactoryOptions{
		LogDir: t.TempDir(),
	})

	db, err := kv.NewDB(shard, kvFactory)
	assert.NoError(t, err)
	// Force a new epoch in the DB before opening
	assert.NoError(t, db.UpdateEpoch(5))
	assert.NoError(t, db.Close())

	lc, err := NewLeaderController(shard, newMockRpcClient(), walFactory, kvFactory)
	assert.NoError(t, err)

	assert.EqualValues(t, 5, lc.Epoch())
	assert.Equal(t, NotMember, lc.Status())

	// Smaller epoch will fail
	fr, err := lc.Fence(&proto.FenceRequest{
		ShardId: shard,
		Epoch:   4,
	})
	assert.Nil(t, fr)
	assert.Equal(t, CodeInvalidEpoch, status.Code(err))

	// Same epoch will fail
	fr, err = lc.Fence(&proto.FenceRequest{
		ShardId: shard,
		Epoch:   5,
	})
	assert.Nil(t, fr)
	assert.Equal(t, CodeInvalidEpoch, status.Code(err))

	assert.NoError(t, lc.Close())
	assert.NoError(t, kvFactory.Close())
	assert.NoError(t, walFactory.Close())
}

func TestLeaderController_BecomeLeaderEpoch(t *testing.T) {
	var shard uint32 = 1

	kvFactory := kv.NewPebbleKVFactory(&kv.KVFactoryOptions{
		DataDir:   t.TempDir(),
		CacheSize: 10 * 1024,
	})
	walFactory := wal.NewWalFactory(&wal.WalFactoryOptions{
		LogDir: t.TempDir(),
	})

	db, err := kv.NewDB(shard, kvFactory)
	assert.NoError(t, err)
	// Force a new epoch in the DB before opening
	assert.NoError(t, db.UpdateEpoch(5))
	assert.NoError(t, db.Close())

	lc, err := NewLeaderController(shard, newMockRpcClient(), walFactory, kvFactory)
	assert.NoError(t, err)

	assert.EqualValues(t, 5, lc.Epoch())
	assert.Equal(t, NotMember, lc.Status())

	// Smaller epoch will fail
	resp, err := lc.BecomeLeader(&proto.BecomeLeaderRequest{
		ShardId:           shard,
		Epoch:             4,
		ReplicationFactor: 1,
		FollowerMaps:      nil,
	})
	assert.Nil(t, resp)
	assert.Equal(t, CodeInvalidEpoch, status.Code(err))

	// Higher epoch will fail
	resp, err = lc.BecomeLeader(&proto.BecomeLeaderRequest{
		ShardId:           shard,
		Epoch:             6,
		ReplicationFactor: 1,
		FollowerMaps:      nil,
	})
	assert.Nil(t, resp)
	assert.Equal(t, CodeInvalidEpoch, status.Code(err))

	// Same epoch will succeed
	resp, err = lc.BecomeLeader(&proto.BecomeLeaderRequest{
		ShardId:           shard,
		Epoch:             5,
		ReplicationFactor: 1,
		FollowerMaps:      nil,
	})
	assert.NoError(t, err)
	assert.EqualValues(t, 5, resp.Epoch)

	assert.NoError(t, lc.Close())
	assert.NoError(t, kvFactory.Close())
	assert.NoError(t, walFactory.Close())
}

<<<<<<< HEAD
func TestLeaderController_AddFollower(t *testing.T) {
	var shard uint32 = 1

	kvFactory := kv.NewPebbleKVFactory(testKVOptions)
	walFactory := wal.NewInMemoryWalFactory()

	lc, err := NewLeaderController(shard, newMockRpcClient(), walFactory, kvFactory)
	assert.NoError(t, err)

	_, err = lc.Fence(&proto.FenceRequest{
		Epoch:   5,
		ShardId: shard,
	})
	assert.NoError(t, err)

	assert.EqualValues(t, 5, lc.Epoch())
	assert.Equal(t, Fenced, lc.Status())

	_, err = lc.BecomeLeader(&proto.BecomeLeaderRequest{
		ShardId:           shard,
		Epoch:             5,
		ReplicationFactor: 3,
		FollowerMaps: map[string]*proto.EntryId{
			"f1": InvalidEntryId,
		},
	})
	assert.NoError(t, err)

	// f1 is already connected
	afRes, err := lc.AddFollower(&proto.AddFollowerRequest{
		ShardId:           shard,
		Epoch:             5,
		FollowerName:      "f1",
		FollowerHeadIndex: InvalidEntryId,
	})
	assert.Nil(t, afRes)
	assert.Error(t, err)

	_, err = lc.AddFollower(&proto.AddFollowerRequest{
		ShardId:           shard,
		Epoch:             5,
		FollowerName:      "f2",
		FollowerHeadIndex: InvalidEntryId,
	})
	assert.NoError(t, err)

	// We have already 2 followers and with replication-factor=3
	// it's not possible to add any more followers
	afRes, err = lc.AddFollower(&proto.AddFollowerRequest{
		ShardId:           shard,
		Epoch:             5,
		FollowerName:      "f3",
		FollowerHeadIndex: InvalidEntryId,
	})
	assert.Nil(t, afRes)
	assert.Error(t, err)

	assert.NoError(t, lc.Close())
	assert.NoError(t, kvFactory.Close())
	assert.NoError(t, walFactory.Close())
}

func TestLeaderController_AddFollowerCheckEpoch(t *testing.T) {
	var shard uint32 = 1

	kvFactory := kv.NewPebbleKVFactory(testKVOptions)
	walFactory := wal.NewInMemoryWalFactory()

	lc, err := NewLeaderController(shard, newMockRpcClient(), walFactory, kvFactory)
	assert.NoError(t, err)

	_, err = lc.Fence(&proto.FenceRequest{
		Epoch:   5,
		ShardId: shard,
	})
	assert.NoError(t, err)

	_, err = lc.BecomeLeader(&proto.BecomeLeaderRequest{
		ShardId:           shard,
		Epoch:             5,
		ReplicationFactor: 3,
		FollowerMaps: map[string]*proto.EntryId{
			"f1": InvalidEntryId,
		},
	})
	assert.NoError(t, err)

	afRes, err := lc.AddFollower(&proto.AddFollowerRequest{
		ShardId:           shard,
		Epoch:             4,
		FollowerName:      "f2",
		FollowerHeadIndex: InvalidEntryId,
	})
	assert.Nil(t, afRes)
	assert.Equal(t, CodeInvalidEpoch, status.Code(err))

	afRes, err = lc.AddFollower(&proto.AddFollowerRequest{
		ShardId:           shard,
		Epoch:             6,
		FollowerName:      "f2",
		FollowerHeadIndex: InvalidEntryId,
	})
	assert.Nil(t, afRes)
	assert.Equal(t, CodeInvalidEpoch, status.Code(err))
=======
// When a leader starts, before we can start to serve write/read requests, we need to ensure
// that all the entries that are in the leader wal are fully committed and applied into the db.
// Otherwise, we could have the scenario where entries were already acked to a client though
// are not appearing when doing a subsequent read if the leader has changed.
func TestLeaderController_EntryVisibilityAfterBecomingLeader(t *testing.T) {
	var shard uint32 = 1

	kvFactory := kv.NewPebbleKVFactory(&kv.KVFactoryOptions{
		DataDir:   t.TempDir(),
		CacheSize: 10 * 1024,
	})
	walFactory := wal.NewWalFactory(&wal.WalFactoryOptions{
		LogDir: t.TempDir(),
	})

	wal, err := walFactory.NewWal(shard)
	assert.NoError(t, err)
	v, err := pb.Marshal(&proto.WriteRequest{
		ShardId: &shard,
		Puts: []*proto.PutRequest{{
			Key:     "my-key",
			Payload: []byte("my-value"),
		}},
	})
	assert.NoError(t, err)
	assert.NoError(t, wal.Append(&proto.LogEntry{
		Epoch:  0,
		Offset: 0,
		Value:  v,
	}))

	rpc := newMockRpcClient()

	lc, _ := NewLeaderController(shard, rpc, walFactory, kvFactory)

	_, _ = lc.Fence(&proto.FenceRequest{
		ShardId: shard,
		Epoch:   1,
	})

	// Respond to replication flow to follower
	go func() {
		req := <-rpc.addEntryReqs

		rpc.addEntryResps <- &proto.AddEntryResponse{
			Epoch:  req.Epoch,
			Offset: req.Entry.Offset,
		}
	}()

	_, _ = lc.BecomeLeader(&proto.BecomeLeaderRequest{
		ShardId:           shard,
		Epoch:             1,
		ReplicationFactor: 2,
		FollowerMaps: map[string]*proto.EntryId{
			// The follower does not have the entry in its wal yet
			"f1": {Epoch: 0, Offset: -1},
		},
	})

	/// We should be able to read the entry, even if it was not fully committed before the leader started
	res, err := lc.Read(&proto.ReadRequest{
		ShardId: &shard,
		Gets:    []*proto.GetRequest{{Key: "my-key", IncludePayload: true}},
	})

	assert.NoError(t, err)
	assert.EqualValues(t, 1, len(res.Gets))
	assert.Equal(t, proto.Status_OK, res.Gets[0].Status)
	assert.Equal(t, []byte("my-value"), res.Gets[0].Payload)
	assert.EqualValues(t, 0, res.Gets[0].Stat.Version)
>>>>>>> 01358c12

	assert.NoError(t, lc.Close())
	assert.NoError(t, kvFactory.Close())
	assert.NoError(t, walFactory.Close())
}<|MERGE_RESOLUTION|>--- conflicted
+++ resolved
@@ -311,11 +311,7 @@
 	})
 	assert.NoError(t, err)
 	assert.EqualValues(t, 5, fr2.Epoch)
-<<<<<<< HEAD
-	assert.Equal(t, InvalidEntryId, fr2.HeadIndex)
-=======
 	AssertProtoEqual(t, &proto.EntryId{Epoch: wal.InvalidEpoch, Offset: wal.InvalidOffset}, fr2.HeadIndex)
->>>>>>> 01358c12
 
 	assert.EqualValues(t, 5, lc.Epoch())
 	assert.Equal(t, Fenced, lc.Status())
@@ -436,7 +432,6 @@
 	assert.NoError(t, walFactory.Close())
 }
 
-<<<<<<< HEAD
 func TestLeaderController_AddFollower(t *testing.T) {
 	var shard uint32 = 1
 
@@ -541,7 +536,12 @@
 	})
 	assert.Nil(t, afRes)
 	assert.Equal(t, CodeInvalidEpoch, status.Code(err))
-=======
+
+	assert.NoError(t, lc.Close())
+	assert.NoError(t, kvFactory.Close())
+	assert.NoError(t, walFactory.Close())
+}
+
 // When a leader starts, before we can start to serve write/read requests, we need to ensure
 // that all the entries that are in the leader wal are fully committed and applied into the db.
 // Otherwise, we could have the scenario where entries were already acked to a client though
@@ -613,7 +613,6 @@
 	assert.Equal(t, proto.Status_OK, res.Gets[0].Status)
 	assert.Equal(t, []byte("my-value"), res.Gets[0].Payload)
 	assert.EqualValues(t, 0, res.Gets[0].Stat.Version)
->>>>>>> 01358c12
 
 	assert.NoError(t, lc.Close())
 	assert.NoError(t, kvFactory.Close())
