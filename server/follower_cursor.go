--- conflicted
+++ resolved
@@ -265,17 +265,11 @@
 			Msg("Sending snapshot chunk")
 
 		if err := stream.Send(&proto.SnapshotChunk{
-<<<<<<< HEAD
-			Epoch:      fc.epoch,
+			Term:    fc.term,
 			Name:       chunk.Name(),
 			ChunkIndex: chunk.Index(),
 			ChunkCount: chunk.TotalCount(),
 			Content:    content,
-=======
-			Term:    fc.term,
-			Name:    chunk.Name(),
-			Content: content,
->>>>>>> fa8bc8df
 		}); err != nil {
 			return err
 		}
