package wal

import (
	"github.com/pkg/errors"
	"io"
	"oxia/proto"
)

var (
	ErrorEntryNotFound     = errors.New("oxia: entry not found")
	ErrorReaderClosed      = errors.New("oxia: reader already closed")
	ErrorInvalidNextOffset = errors.New("oxia: invalid next offset in wal")

	InvalidEpoch  int64 = -1
	InvalidOffset int64 = -1
)

type WalFactoryOptions struct {
	LogDir   string
	InMemory bool
}

var DefaultWalFactoryOptions = &WalFactoryOptions{
	LogDir:   "data/wal",
	InMemory: false,
}

type WalFactory interface {
	io.Closer
	NewWal(shard uint32) (Wal, error)
}

// WalReader reads the Wal sequentially. It is not synchronized itself.
type WalReader interface {
	io.Closer
	// ReadNext returns the next entry in the log according to the Reader's direction.
	// If a forward/reverse WalReader has passed the end/beginning of the log, it returns [ErrorEntryNotFound]. To avoid this error, use HasNext.
	ReadNext() (*proto.LogEntry, error)
	// HasNext returns true if there is an entry to read.
	HasNext() bool
}

type Wal interface {
	io.Closer
	// Append writes an entry to the end of the log
	Append(entry *proto.LogEntry) error

<<<<<<< HEAD
	// Trim removes all the entries that are
=======
	// Trim removes all the entries that are before firstOffset
>>>>>>> fa6e6914
	Trim(firstOffset int64) error

	// TruncateLog removes entries from the end of the log that have an ID greater than lastSafeEntry.
	TruncateLog(lastSafeEntry int64) (int64, error)

	// NewReader returns a new WalReader to traverse the log from the entry after `after` towards the log end
	NewReader(after int64) (WalReader, error)
	// NewReverseReader returns a new WalReader to traverse the log from the last entry towards the beginning
	NewReverseReader() (WalReader, error)

	// LastOffset Return the offset of the last entry committed to the WAL
	// Return InvalidOffset if the WAL is empty
	LastOffset() int64

	// FirstOffset Return the offset of the first valid entry that is present in the WAL
	// Return InvalidOffset if the WAL is empty
	FirstOffset() int64

	// Clear removes all the entries in the WAL
	Clear() error
}<|MERGE_RESOLUTION|>--- conflicted
+++ resolved
@@ -45,11 +45,7 @@
 	// Append writes an entry to the end of the log
 	Append(entry *proto.LogEntry) error
 
-<<<<<<< HEAD
-	// Trim removes all the entries that are
-=======
 	// Trim removes all the entries that are before firstOffset
->>>>>>> fa6e6914
 	Trim(firstOffset int64) error
 
 	// TruncateLog removes entries from the end of the log that have an ID greater than lastSafeEntry.
