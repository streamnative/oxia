package kv

import (
	"fmt"
	"github.com/pkg/errors"
	"github.com/rs/zerolog"
	"github.com/rs/zerolog/log"
	"io"
	"oxia/common"
	"oxia/proto"
	"oxia/server/wal"
	"time"

	pb "google.golang.org/protobuf/proto"
)

var (
	ErrorBadVersion = errors.New("oxia: bad version")

	commitIndexKey = common.InternalKeyPrefix + "commitIndex"
	epochKey       = common.InternalKeyPrefix + "epoch"
)

type DB interface {
	io.Closer

	ProcessWrite(b *proto.WriteRequest, commitIndex int64, timestamp uint64) (*proto.WriteResponse, error)
	ProcessRead(b *proto.ReadRequest) (*proto.ReadResponse, error)
	ReadCommitIndex() (int64, error)

	UpdateEpoch(newEpoch int64) error
	ReadEpoch() (epoch int64, err error)

	Snapshot() (Snapshot, error)
}

func NewDB(shardId uint32, factory KVFactory) (DB, error) {
	kv, err := factory.NewKV(shardId)
	if err != nil {
		return nil, err
	}

	return &db{
		kv: kv,
		log: log.Logger.With().
			Str("component", "db").
			Uint32("shard", shardId).
			Logger(),
	}, nil
}

type db struct {
	kv  KV
	log zerolog.Logger
}

func (d *db) Snapshot() (Snapshot, error) {
	return d.kv.Snapshot()
}

func (d *db) Close() error {
	return d.kv.Close()
}

func now() uint64 {
	return uint64(time.Now().UnixMilli())
}

func (d *db) ProcessWrite(b *proto.WriteRequest, commitIndex int64, timestamp uint64) (*proto.WriteResponse, error) {
	res := &proto.WriteResponse{}

	batch := d.kv.NewWriteBatch()

	for _, putReq := range b.Puts {
<<<<<<< HEAD
		if pr, err := applyPut(batch, putReq, timestamp); err != nil {
=======
		if pr, err := d.applyPut(batch, putReq); err != nil {
>>>>>>> d227c727
			return nil, err
		} else {
			res.Puts = append(res.Puts, pr)
		}
	}

	for _, delReq := range b.Deletes {
		if dr, err := d.applyDelete(batch, delReq); err != nil {
			return nil, err
		} else {
			res.Deletes = append(res.Deletes, dr)
		}
	}

	for _, delRangeReq := range b.DeleteRanges {
		if dr, err := d.applyDeleteRange(batch, delRangeReq); err != nil {
			return nil, err
		} else {
			res.DeleteRanges = append(res.DeleteRanges, dr)
		}
	}
	if err := d.addCommitIndex(commitIndex, batch, timestamp); err != nil {
		return nil, err
	}

	if err := batch.Commit(); err != nil {
		return nil, err
	}

	if err := batch.Close(); err != nil {
		return nil, err
	}

	return res, nil
}

func (d *db) addCommitIndex(commitIndex int64, batch WriteBatch, timestamp uint64) error {
	commitIndexPayload := []byte(fmt.Sprintf("%d", commitIndex))
	_, err := d.applyPut(batch, &proto.PutRequest{
		Key:             commitIndexKey,
		Payload:         commitIndexPayload,
		ExpectedVersion: nil,
	}, timestamp)
	return err
}

func (d *db) ProcessRead(b *proto.ReadRequest) (*proto.ReadResponse, error) {
	res := &proto.ReadResponse{}

	for _, getReq := range b.Gets {
		if gr, err := applyGet(d.kv, getReq); err != nil {
			return nil, err
		} else {
			res.Gets = append(res.Gets, gr)
		}
	}

	for _, listReq := range b.Lists {
		if gr, err := applyList(d.kv, listReq); err != nil {
			return nil, err
		} else {
			res.Lists = append(res.Lists, gr)
		}
	}

	return res, nil
}

func (d *db) ReadCommitIndex() (int64, error) {
	kv := d.kv

	getReq := &proto.GetRequest{
		Key:            commitIndexKey,
		IncludePayload: true,
	}
	gr, err := applyGet(kv, getReq)
	if err != nil {
		return wal.InvalidOffset, err
	}
	if gr.Status == proto.Status_KEY_NOT_FOUND {
		return wal.InvalidOffset, nil
	}

	var commitIndex int64
	if _, err = fmt.Sscanf(string(gr.Payload), "%d", &commitIndex); err != nil {
		return wal.InvalidOffset, err
	}
	return commitIndex, nil
}

func (d *db) UpdateEpoch(newEpoch int64) error {
	batch := d.kv.NewWriteBatch()

	if _, err := d.applyPut(batch, &proto.PutRequest{
		Key:     epochKey,
		Payload: []byte(fmt.Sprintf("%d", newEpoch)),
	}, now()); err != nil {
		return err
	}

	if err := batch.Commit(); err != nil {
		return err
	}

	if err := batch.Close(); err != nil {
		return err
	}

	// Since the epoch change is not stored in the WAL, we must force
	// the database to flush, in order to ensure the epoch change is durable
	return d.kv.Flush()
}

func (d *db) ReadEpoch() (epoch int64, err error) {
	getReq := &proto.GetRequest{
		Key:            epochKey,
		IncludePayload: true,
	}
	gr, err := applyGet(d.kv, getReq)
	if err != nil {
		return wal.InvalidEpoch, err
	}
	if gr.Status == proto.Status_KEY_NOT_FOUND {
		return wal.InvalidEpoch, nil
	}

	if _, err = fmt.Sscanf(string(gr.Payload), "%d", &epoch); err != nil {
		return wal.InvalidEpoch, err
	}
	return epoch, nil
}

<<<<<<< HEAD
func applyPut(batch WriteBatch, putReq *proto.PutRequest, timestamp uint64) (*proto.PutResponse, error) {
=======
func (d *db) applyPut(batch WriteBatch, putReq *proto.PutRequest) (*proto.PutResponse, error) {
>>>>>>> d227c727
	se, err := checkExpectedVersion(batch, putReq.Key, putReq.ExpectedVersion)
	if errors.Is(err, ErrorBadVersion) {
		return &proto.PutResponse{
			Status: proto.Status_UNEXPECTED_VERSION,
		}, nil
	} else if err != nil {
		return nil, errors.Wrap(err, "oxia db: failed to apply batch")
	} else {
		// No version conflict
		if se == nil {
			se = &proto.StorageEntry{
				Version:               0,
				Payload:               putReq.Payload,
				CreationTimestamp:     timestamp,
				ModificationTimestamp: timestamp,
			}
		} else {
			se.Version += 1
			se.Payload = putReq.Payload
			se.ModificationTimestamp = timestamp
		}

		ser, err := pb.Marshal(se)
		if err != nil {
			return nil, err
		}

		if err = batch.Put(putReq.Key, ser); err != nil {
			return nil, err
		}

		stat := &proto.Stat{
			Version:           se.Version,
			CreatedTimestamp:  se.CreationTimestamp,
			ModifiedTimestamp: se.ModificationTimestamp,
		}

		d.log.Debug().
			Str("key", putReq.Key).
			Interface("stat", stat).
			Msg("Applied put operation")

		return &proto.PutResponse{Stat: stat}, nil
	}
}

func (d *db) applyDelete(batch WriteBatch, delReq *proto.DeleteRequest) (*proto.DeleteResponse, error) {
	se, err := checkExpectedVersion(batch, delReq.Key, delReq.ExpectedVersion)

	if errors.Is(err, ErrorBadVersion) {
		return &proto.DeleteResponse{Status: proto.Status_UNEXPECTED_VERSION}, nil
	} else if err != nil {
		return nil, errors.Wrap(err, "oxia db: failed to apply batch")
	} else if se == nil {
		return &proto.DeleteResponse{Status: proto.Status_KEY_NOT_FOUND}, nil
	} else {
		if err = batch.Delete(delReq.Key); err != nil {
			return &proto.DeleteResponse{}, err
		}
		d.log.Debug().
			Str("key", delReq.Key).
			Msg("Applied delete operation")
		return &proto.DeleteResponse{Status: proto.Status_OK}, nil
	}
}

func (d *db) applyDeleteRange(batch WriteBatch, delReq *proto.DeleteRangeRequest) (*proto.DeleteRangeResponse, error) {
	if err := batch.DeleteRange(delReq.StartInclusive, delReq.EndExclusive); err != nil {
		return nil, errors.Wrap(err, "oxia db: failed to delete range")
	}

	d.log.Debug().
		Str("key-start", delReq.StartInclusive).
		Str("key-end", delReq.EndExclusive).
		Msg("Applied delete range operation")
	return &proto.DeleteRangeResponse{Status: proto.Status_OK}, nil
}

func applyGet(kv KV, getReq *proto.GetRequest) (*proto.GetResponse, error) {
	payload, closer, err := kv.Get(getReq.Key)
	if errors.Is(err, ErrorKeyNotFound) {
		return &proto.GetResponse{Status: proto.Status_KEY_NOT_FOUND}, nil
	} else if err != nil {
		return nil, errors.Wrap(err, "oxia db: failed to apply batch")
	}

	se, err := deserialize(payload, closer)
	if err != nil {
		return nil, err
	}

	resPayload := se.Payload
	if !getReq.IncludePayload {
		resPayload = nil
	}

	return &proto.GetResponse{
		Payload: resPayload,
		Stat: &proto.Stat{
			Version:           se.Version,
			CreatedTimestamp:  se.CreationTimestamp,
			ModifiedTimestamp: se.ModificationTimestamp,
		},
	}, nil
}

func applyList(kv KV, listReq *proto.ListRequest) (*proto.ListResponse, error) {
	it := kv.KeyRangeScan(listReq.StartInclusive, listReq.EndExclusive)

	res := &proto.ListResponse{}

	for ; it.Valid(); it.Next() {
		res.Keys = append(res.Keys, it.Key())
	}

	if err := it.Close(); err != nil {
		return nil, err
	}

	return res, nil
}

func checkExpectedVersion(batch WriteBatch, key string, expectedVersion *int64) (*proto.StorageEntry, error) {
	payload, closer, err := batch.Get(key)
	if err != nil {
		if errors.Is(err, ErrorKeyNotFound) {
			if expectedVersion == nil || *expectedVersion == -1 {
				// OK, we were checking that the key was not there, and it's indeed not there
				return nil, nil
			} else {
				return nil, ErrorBadVersion
			}
		}
		return nil, err
	}

	se, err := deserialize(payload, closer)
	if err != nil {
		return nil, err
	}

	if expectedVersion != nil && se.Version != *expectedVersion {
		return nil, ErrorBadVersion
	}

	return se, nil
}

func deserialize(payload []byte, closer io.Closer) (*proto.StorageEntry, error) {
	se := &proto.StorageEntry{}
	if err := pb.Unmarshal(payload, se); err != nil {
		return nil, errors.Wrap(err, "failed to deserialize storage entry")
	}

	if err := closer.Close(); err != nil {
		return nil, err
	}
	return se, nil
}<|MERGE_RESOLUTION|>--- conflicted
+++ resolved
@@ -72,11 +72,7 @@
 	batch := d.kv.NewWriteBatch()
 
 	for _, putReq := range b.Puts {
-<<<<<<< HEAD
-		if pr, err := applyPut(batch, putReq, timestamp); err != nil {
-=======
-		if pr, err := d.applyPut(batch, putReq); err != nil {
->>>>>>> d227c727
+		if pr, err := d.applyPut(batch, putReq, timestamp); err != nil {
 			return nil, err
 		} else {
 			res.Puts = append(res.Puts, pr)
@@ -209,11 +205,7 @@
 	return epoch, nil
 }
 
-<<<<<<< HEAD
-func applyPut(batch WriteBatch, putReq *proto.PutRequest, timestamp uint64) (*proto.PutResponse, error) {
-=======
-func (d *db) applyPut(batch WriteBatch, putReq *proto.PutRequest) (*proto.PutResponse, error) {
->>>>>>> d227c727
+func (d *db) applyPut(batch WriteBatch, putReq *proto.PutRequest, timestamp uint64) (*proto.PutResponse, error) {
 	se, err := checkExpectedVersion(batch, putReq.Key, putReq.ExpectedVersion)
 	if errors.Is(err, ErrorBadVersion) {
 		return &proto.PutResponse{
