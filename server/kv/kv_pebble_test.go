--- conflicted
+++ resolved
@@ -300,7 +300,6 @@
 	assert.NoError(t, factory.Close())
 }
 
-<<<<<<< HEAD
 func TestPebbbleDurability(t *testing.T) {
 	options := &KVFactoryOptions{
 		DataDir:   t.TempDir(),
@@ -337,7 +336,8 @@
 		assert.NoError(t, kv.Close())
 		assert.NoError(t, factory.Close())
 	}
-=======
+}
+
 func TestPebbbleRangeScanInBatch(t *testing.T) {
 	factory := NewPebbleKVFactory(testKVOptions)
 	kv, err := factory.NewKV(1)
@@ -428,5 +428,4 @@
 
 	assert.NoError(t, kv.Close())
 	assert.NoError(t, factory.Close())
->>>>>>> 3ee31ec9
 }