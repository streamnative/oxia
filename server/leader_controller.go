--- conflicted
+++ resolved
@@ -135,13 +135,8 @@
 	defer lc.Unlock()
 
 	if req.Epoch < lc.epoch {
-<<<<<<< HEAD
 		return nil, common.ErrorInvalidEpoch
-	} else if req.Epoch == lc.epoch && lc.status != Fenced {
-=======
-		return nil, ErrorInvalidEpoch
 	} else if req.Epoch == lc.epoch && lc.status != proto.ServingStatus_Fenced {
->>>>>>> 7ce04bff
 		// It's OK to receive a duplicate Fence request, for the same epoch, as long as we haven't moved
 		// out of the Fenced state for that epoch
 		lc.log.Warn().
@@ -218,13 +213,8 @@
 	lc.Lock()
 	defer lc.Unlock()
 
-<<<<<<< HEAD
-	if lc.status != Fenced {
+	if lc.status != proto.ServingStatus_Fenced {
 		return nil, common.ErrorInvalidStatus
-=======
-	if lc.status != proto.ServingStatus_Fenced {
-		return nil, ErrorInvalidStatus
->>>>>>> 7ce04bff
 	}
 
 	if req.Epoch != lc.epoch {
@@ -281,13 +271,8 @@
 		return nil, common.ErrorInvalidEpoch
 	}
 
-<<<<<<< HEAD
-	if lc.status != Leader {
+	if lc.status != proto.ServingStatus_Leader {
 		return nil, errors.Wrap(common.ErrorInvalidStatus, "Node is not leader")
-=======
-	if lc.status != proto.ServingStatus_Leader {
-		return nil, errors.Wrap(ErrorInvalidStatus, "Node is not leader")
->>>>>>> 7ce04bff
 	}
 
 	if _, followerAlreadyPresent := lc.followers[req.FollowerName]; followerAlreadyPresent {
