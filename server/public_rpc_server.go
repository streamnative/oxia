--- conflicted
+++ resolved
@@ -115,10 +115,10 @@
 	return err
 }
 
-<<<<<<< HEAD
 func (s *publicRpcServer) Port() int {
 	return s.grpcServer.Port()
-=======
+}
+
 func (s *publicRpcServer) CreateSession(ctx context.Context, req *proto.CreateSessionRequest) (*proto.CreateSessionResponse, error) {
 	s.log.Debug().
 		Str("peer", common.GetPeer(ctx)).
@@ -200,7 +200,6 @@
 		return nil, err
 	}
 	return lc, nil
->>>>>>> 6486c21d
 }
 
 func (s *publicRpcServer) Close() error {
