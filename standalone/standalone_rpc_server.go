package standalone

import (
	"context"
	"fmt"
	"github.com/pkg/errors"
	"github.com/rs/zerolog"
	"github.com/rs/zerolog/log"
	"go.uber.org/multierr"
	"google.golang.org/grpc"
<<<<<<< HEAD
	"math"
	"oxia/common"
=======
>>>>>>> 9bca6250
	"oxia/proto"
	"oxia/server"
	"oxia/server/container"
	"oxia/server/kv"
	"oxia/server/wal"
)

type StandaloneRpcServer struct {
	proto.UnimplementedOxiaClientServer

<<<<<<< HEAD
	advertisedPublicAddress string
	numShards               uint32
	kvFactory               kv.KVFactory
	walFactory              wal.WalFactory
	clientPool              common.ClientPool
	Container               *container.Container
	controllers             map[uint32]server.LeaderController

	log zerolog.Logger
}

func NewStandaloneRpcServer(port int, advertisedPublicAddress string, numShards uint32, walFactory wal.WalFactory, kvFactory kv.KVFactory) (*StandaloneRpcServer, error) {
	res := &StandaloneRpcServer{
		advertisedPublicAddress: advertisedPublicAddress,
		numShards:               numShards,
		walFactory:              walFactory,
		kvFactory:               kvFactory,
		clientPool:              common.NewClientPool(),
		controllers:             make(map[uint32]server.LeaderController),
		log: log.With().
			Str("component", "standalone-rpc-server").
			Logger(),
=======
	identityAddr         string
	numShards            uint32
	dbs                  map[uint32]kv.DB
	Container            *container.Container
	assignmentDispatcher server.ShardAssignmentsDispatcher
}

func NewStandaloneRpcServer(port int, identityAddr string, numShards uint32, kvFactory kv.KVFactory) (*StandaloneRpcServer, error) {
	s := &StandaloneRpcServer{
		identityAddr: identityAddr,
		numShards:    numShards,
		dbs:          make(map[uint32]kv.DB),
>>>>>>> 9bca6250
	}

	var err error
	for i := uint32(0); i < numShards; i++ {
<<<<<<< HEAD
		var lc server.LeaderController
		if lc, err = server.NewLeaderController(i,
			server.NewReplicationRpcProvider(res.clientPool), res.walFactory, res.kvFactory); err != nil {
=======
		if s.dbs[i], err = kv.NewDB(i, kvFactory); err != nil {
>>>>>>> 9bca6250
			return nil, err
		}

		if _, err := lc.BecomeLeader(&proto.BecomeLeaderRequest{
			ShardId:           i,
			Epoch:             0,
			ReplicationFactor: 1,
			FollowerMaps:      make(map[string]*proto.EntryId),
		}); err != nil {
			return nil, err
		}

		res.controllers[i] = lc
	}

<<<<<<< HEAD
	res.Container, err = container.Start("standalone", port, func(registrar grpc.ServiceRegistrar) {
		proto.RegisterOxiaClientServer(registrar, res)
=======
	s.Container, err = container.Start("standalone", port, func(registrar grpc.ServiceRegistrar) {
		proto.RegisterOxiaClientServer(registrar, s)
>>>>>>> 9bca6250
	})
	if err != nil {
		return nil, err
	}

<<<<<<< HEAD
	return res, nil
=======
	s.assignmentDispatcher = server.NewStandaloneShardAssignmentDispatcher(
		fmt.Sprintf("%s:%d", identityAddr, s.Container.Port()),
		numShards)

	return s, nil
>>>>>>> 9bca6250
}

func (s *StandaloneRpcServer) Close() error {
	err := s.Container.Close()

	for _, c := range s.controllers {
		err = multierr.Append(err, c.Close())
	}
	return err
}

func (s *StandaloneRpcServer) ShardAssignments(_ *proto.ShardAssignmentsRequest, stream proto.OxiaClient_ShardAssignmentsServer) error {
<<<<<<< HEAD
	res := &proto.ShardAssignmentsResponse{
		ShardKeyRouter: proto.ShardKeyRouter_XXHASH3,
	}

	bucketSize := math.MaxUint32 / s.numShards

	for i := uint32(0); i < s.numShards; i++ {
		res.Assignments = append(res.Assignments, &proto.ShardAssignment{
			ShardId: i,
			Leader:  fmt.Sprintf("%s:%d", s.advertisedPublicAddress, s.Container.Port()),
			ShardBoundaries: &proto.ShardAssignment_Int32HashRange{
				Int32HashRange: &proto.Int32HashRange{
					MinHashInclusive: i * bucketSize,
					MaxHashExclusive: (i + 1) * bucketSize,
				},
			},
		})
	}

	return stream.Send(res)
=======
	return s.assignmentDispatcher.AddClient(stream)
>>>>>>> 9bca6250
}

func (s *StandaloneRpcServer) Write(ctx context.Context, write *proto.WriteRequest) (*proto.WriteResponse, error) {
	lc, ok := s.controllers[*write.ShardId]
	if !ok {
		return nil, errors.New("shard not found")
	}

	return lc.Write(write)
}

func (s *StandaloneRpcServer) Read(ctx context.Context, read *proto.ReadRequest) (*proto.ReadResponse, error) {
	lc, ok := s.controllers[*read.ShardId]
	if !ok {
		return nil, errors.New("shard not found")
	}

	return lc.Read(read)
}<|MERGE_RESOLUTION|>--- conflicted
+++ resolved
@@ -8,11 +8,7 @@
 	"github.com/rs/zerolog/log"
 	"go.uber.org/multierr"
 	"google.golang.org/grpc"
-<<<<<<< HEAD
-	"math"
 	"oxia/common"
-=======
->>>>>>> 9bca6250
 	"oxia/proto"
 	"oxia/server"
 	"oxia/server/container"
@@ -23,7 +19,6 @@
 type StandaloneRpcServer struct {
 	proto.UnimplementedOxiaClientServer
 
-<<<<<<< HEAD
 	advertisedPublicAddress string
 	numShards               uint32
 	kvFactory               kv.KVFactory
@@ -31,6 +26,7 @@
 	clientPool              common.ClientPool
 	Container               *container.Container
 	controllers             map[uint32]server.LeaderController
+	assignmentDispatcher    server.ShardAssignmentsDispatcher
 
 	log zerolog.Logger
 }
@@ -46,31 +42,27 @@
 		log: log.With().
 			Str("component", "standalone-rpc-server").
 			Logger(),
-=======
-	identityAddr         string
-	numShards            uint32
-	dbs                  map[uint32]kv.DB
-	Container            *container.Container
-	assignmentDispatcher server.ShardAssignmentsDispatcher
-}
+		//=======
+		//	identityAddr         string
+		//	numShards            uint32
+		//	dbs                  map[uint32]kv.DB
+		//	Container            *container.Container
 
-func NewStandaloneRpcServer(port int, identityAddr string, numShards uint32, kvFactory kv.KVFactory) (*StandaloneRpcServer, error) {
-	s := &StandaloneRpcServer{
-		identityAddr: identityAddr,
-		numShards:    numShards,
-		dbs:          make(map[uint32]kv.DB),
->>>>>>> 9bca6250
+		//}
+		//
+		//func NewStandaloneRpcServer(port int, identityAddr string, numShards uint32, kvFactory kv.KVFactory) (*StandaloneRpcServer, error) {
+		//	s := &StandaloneRpcServer{
+		//		identityAddr: identityAddr,
+		//		numShards:    numShards,
+		//		dbs:          make(map[uint32]kv.DB),
+		//>>>>>>> sn/main
 	}
 
 	var err error
 	for i := uint32(0); i < numShards; i++ {
-<<<<<<< HEAD
 		var lc server.LeaderController
 		if lc, err = server.NewLeaderController(i,
 			server.NewReplicationRpcProvider(res.clientPool), res.walFactory, res.kvFactory); err != nil {
-=======
-		if s.dbs[i], err = kv.NewDB(i, kvFactory); err != nil {
->>>>>>> 9bca6250
 			return nil, err
 		}
 
@@ -86,27 +78,18 @@
 		res.controllers[i] = lc
 	}
 
-<<<<<<< HEAD
 	res.Container, err = container.Start("standalone", port, func(registrar grpc.ServiceRegistrar) {
 		proto.RegisterOxiaClientServer(registrar, res)
-=======
-	s.Container, err = container.Start("standalone", port, func(registrar grpc.ServiceRegistrar) {
-		proto.RegisterOxiaClientServer(registrar, s)
->>>>>>> 9bca6250
 	})
 	if err != nil {
 		return nil, err
 	}
 
-<<<<<<< HEAD
-	return res, nil
-=======
-	s.assignmentDispatcher = server.NewStandaloneShardAssignmentDispatcher(
-		fmt.Sprintf("%s:%d", identityAddr, s.Container.Port()),
+	res.assignmentDispatcher = server.NewStandaloneShardAssignmentDispatcher(
+		fmt.Sprintf("%s:%d", advertisedPublicAddress, res.Container.Port()),
 		numShards)
 
-	return s, nil
->>>>>>> 9bca6250
+	return res, nil
 }
 
 func (s *StandaloneRpcServer) Close() error {
@@ -119,30 +102,7 @@
 }
 
 func (s *StandaloneRpcServer) ShardAssignments(_ *proto.ShardAssignmentsRequest, stream proto.OxiaClient_ShardAssignmentsServer) error {
-<<<<<<< HEAD
-	res := &proto.ShardAssignmentsResponse{
-		ShardKeyRouter: proto.ShardKeyRouter_XXHASH3,
-	}
-
-	bucketSize := math.MaxUint32 / s.numShards
-
-	for i := uint32(0); i < s.numShards; i++ {
-		res.Assignments = append(res.Assignments, &proto.ShardAssignment{
-			ShardId: i,
-			Leader:  fmt.Sprintf("%s:%d", s.advertisedPublicAddress, s.Container.Port()),
-			ShardBoundaries: &proto.ShardAssignment_Int32HashRange{
-				Int32HashRange: &proto.Int32HashRange{
-					MinHashInclusive: i * bucketSize,
-					MaxHashExclusive: (i + 1) * bucketSize,
-				},
-			},
-		})
-	}
-
-	return stream.Send(res)
-=======
 	return s.assignmentDispatcher.AddClient(stream)
->>>>>>> 9bca6250
 }
 
 func (s *StandaloneRpcServer) Write(ctx context.Context, write *proto.WriteRequest) (*proto.WriteResponse, error) {
