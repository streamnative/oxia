--- conflicted
+++ resolved
@@ -8,6 +8,7 @@
 	"github.com/rs/zerolog/log"
 	"go.uber.org/multierr"
 	"google.golang.org/grpc"
+	"oxia/common"
 	"oxia/common/container"
 	"oxia/proto"
 	"oxia/server"
@@ -86,23 +87,14 @@
 }
 
 func (s *StandaloneRpcServer) Close() error {
-<<<<<<< HEAD
 	var err error
-=======
-	err := multierr.Combine(
-		s.assignmentDispatcher.Close(),
-		s.grpcServer.Close(),
-		s.replicationRpcProvider.Close(),
-	)
-
->>>>>>> e4740867
 	for _, c := range s.controllers {
 		err = multierr.Append(err, c.Close())
 	}
 
 	return multierr.Combine(err,
 		s.assignmentDispatcher.Close(),
-		s.Container.Close(),
+		s.grpcServer.Close(),
 	)
 }
 
