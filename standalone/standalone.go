--- conflicted
+++ resolved
@@ -5,11 +5,8 @@
 	"go.uber.org/multierr"
 	"os"
 	"oxia/server/kv"
-<<<<<<< HEAD
+	"oxia/server/metrics"
 	"oxia/server/wal"
-=======
-	"oxia/server/metrics"
->>>>>>> 04e38f1d
 )
 
 type standaloneConfig struct {
@@ -17,7 +14,6 @@
 	MetricsPort       int
 
 	AdvertisedPublicAddress string
-<<<<<<< HEAD
 	NumShards               uint32
 	DataDir                 string
 	WalDir                  string
@@ -27,17 +23,7 @@
 	rpc        *StandaloneRpcServer
 	kvFactory  kv.KVFactory
 	walFactory wal.WalFactory
-=======
-
-	NumShards uint32
-	DataDir   string
-}
-
-type standalone struct {
-	rpc       *StandaloneRpcServer
-	kvFactory kv.KVFactory
-	metrics   *metrics.PrometheusMetrics
->>>>>>> 04e38f1d
+	metrics    *metrics.PrometheusMetrics
 }
 
 func newStandalone(config *standaloneConfig) (*standalone, error) {
@@ -82,9 +68,6 @@
 	return multierr.Combine(
 		s.rpc.Close(),
 		s.kvFactory.Close(),
-<<<<<<< HEAD
-=======
 		s.metrics.Close(),
->>>>>>> 04e38f1d
 	)
 }